# Copyright 2020-present the HuggingFace Inc. team.
#
# Licensed under the Apache License, Version 2.0 (the "License");
# you may not use this file except in compliance with the License.
# You may obtain a copy of the License at
#
#     http://www.apache.org/licenses/LICENSE-2.0
#
# Unless required by applicable law or agreed to in writing, software
# distributed under the License is distributed on an "AS IS" BASIS,
# WITHOUT WARRANTIES OR CONDITIONS OF ANY KIND, either express or implied.
# See the License for the specific language governing permissions and
# limitations under the License.
"""
The Trainer class, to easily train a 🤗 Transformers from scratch or finetune it on a new task.
"""

import contextlib
import copy
import functools
import glob
import importlib.metadata
import inspect
import json
import math
import os
import random
import re
import shutil
import sys
import tempfile
import time
import warnings
from collections.abc import Iterator, Mapping
from functools import partial
from pathlib import Path
from typing import TYPE_CHECKING, Any, Callable, Optional, Union


# Integrations must be imported before ML frameworks:
# ruff: isort: off
from .integrations import (
    get_reporting_integration_callbacks,
)

# ruff: isort: on

import huggingface_hub.utils as hf_hub_utils
import numpy as np
import torch
import torch.distributed as dist
from huggingface_hub import ModelCard, create_repo, upload_folder
from packaging import version
from torch import nn
from torch.utils.data import DataLoader, Dataset, IterableDataset, RandomSampler, SequentialSampler

from . import __version__
from .configuration_utils import PretrainedConfig
from .data.data_collator import DataCollator, DataCollatorWithPadding, default_data_collator
from .debug_utils import DebugOption, DebugUnderflowOverflow
from .feature_extraction_sequence_utils import SequenceFeatureExtractor
from .feature_extraction_utils import FeatureExtractionMixin
from .hyperparameter_search import ALL_HYPERPARAMETER_SEARCH_BACKENDS, default_hp_search_backend
from .image_processing_utils import BaseImageProcessor
from .integrations.deepspeed import deepspeed_init, deepspeed_load_checkpoint, is_deepspeed_available
from .integrations.tpu import tpu_spmd_dataloader
from .modelcard import TrainingSummary
from .modeling_utils import PreTrainedModel, load_sharded_checkpoint, unwrap_model
from .models.auto.modeling_auto import (
    MODEL_FOR_CAUSAL_LM_MAPPING_NAMES,
    MODEL_MAPPING_NAMES,
)
from .optimization import Adafactor, get_scheduler
from .processing_utils import ProcessorMixin
from .pytorch_utils import (
    is_torch_greater_or_equal_than_2_3,
)
from .tokenization_utils_base import PreTrainedTokenizerBase
from .trainer_callback import (
    CallbackHandler,
    DefaultFlowCallback,
    ExportableState,
    PrinterCallback,
    ProgressCallback,
    TrainerCallback,
    TrainerControl,
    TrainerState,
)
from .trainer_pt_utils import (
    DistributedTensorGatherer,
    EvalLoopContainer,
    IterableDatasetShard,
    LabelSmoother,
    LayerWiseDummyOptimizer,
    LengthGroupedSampler,
    SequentialDistributedSampler,
    distributed_broadcast_scalars,
    distributed_concat,
    find_batch_size,
    get_model_param_count,
    get_module_class_from_name,
    get_parameter_names,
    nested_concat,
    nested_detach,
    nested_numpify,
    nested_xla_mesh_reduce,
    reissue_pt_warnings,
    remove_dummy_checkpoint,
    set_rng_state_for_device,
)
from .trainer_utils import (
    PREFIX_CHECKPOINT_DIR,
    BestRun,
    EvalLoopOutput,
    EvalPrediction,
    HPSearchBackend,
    HubStrategy,
    PredictionOutput,
    RemoveColumnsCollator,
    SaveStrategy,
    TrainerMemoryTracker,
    TrainOutput,
    check_target_module_exists,
    default_compute_objective,
    denumpify_detensorize,
    enable_full_determinism,
    find_executable_batch_size,
    get_last_checkpoint,
    has_length,
    neftune_post_forward_hook,
    number_of_arguments,
    seed_worker,
    set_seed,
    speed_metrics,
)
from .training_args import OptimizerNames, ParallelMode, TrainingArguments
from .utils import (
    ADAPTER_CONFIG_NAME,
    ADAPTER_SAFE_WEIGHTS_NAME,
    ADAPTER_WEIGHTS_NAME,
    CONFIG_NAME,
    SAFE_WEIGHTS_INDEX_NAME,
    SAFE_WEIGHTS_NAME,
    WEIGHTS_INDEX_NAME,
    WEIGHTS_NAME,
    XLA_FSDPV2_MIN_VERSION,
    PushInProgress,
    PushToHubMixin,
    can_return_loss,
    check_torch_load_is_safe,
    find_labels,
    is_accelerate_available,
    is_apollo_torch_available,
    is_bitsandbytes_available,
    is_datasets_available,
    is_galore_torch_available,
    is_grokadamw_available,
    is_in_notebook,
    is_liger_kernel_available,
    is_lomo_available,
    is_peft_available,
    is_safetensors_available,
    is_sagemaker_dp_enabled,
    is_sagemaker_mp_enabled,
    is_schedulefree_available,
    is_torch_hpu_available,
    is_torch_mlu_available,
    is_torch_mps_available,
    is_torch_musa_available,
    is_torch_neuroncore_available,
    is_torch_npu_available,
    is_torch_optimi_available,
    is_torch_xla_available,
    is_torch_xpu_available,
    is_torchao_available,
    logging,
    strtobool,
)
from .utils.deprecation import deprecate_kwarg
from .utils.import_utils import requires
from .utils.quantization_config import QuantizationMethod


DEFAULT_CALLBACKS = [DefaultFlowCallback]
DEFAULT_PROGRESS_CALLBACK = ProgressCallback

if is_in_notebook():
    from .utils.notebook import NotebookProgressCallback

    DEFAULT_PROGRESS_CALLBACK = NotebookProgressCallback

if is_datasets_available():
    import datasets

if is_torch_xla_available():
    import torch_xla.core.xla_model as xm
    import torch_xla.debug.metrics as met
    import torch_xla.runtime as xr
    from torch_xla import __version__ as XLA_VERSION

    IS_XLA_FSDPV2_POST_2_2 = version.parse(XLA_VERSION) >= version.parse(XLA_FSDPV2_MIN_VERSION)
    if IS_XLA_FSDPV2_POST_2_2:
        import torch_xla.distributed.spmd as xs
else:
    IS_XLA_FSDPV2_POST_2_2 = False


if is_sagemaker_mp_enabled():
    import smdistributed.modelparallel.torch as smp
    from smdistributed.modelparallel import __version__ as SMP_VERSION

    IS_SAGEMAKER_MP_POST_1_10 = version.parse(SMP_VERSION) >= version.parse("1.10")

    from .trainer_pt_utils import smp_forward_backward, smp_forward_only, smp_gather, smp_nested_concat
else:
    IS_SAGEMAKER_MP_POST_1_10 = False


if is_safetensors_available():
    import safetensors.torch

if is_peft_available():
    from peft import PeftModel


if is_accelerate_available():
    from accelerate import Accelerator, skip_first_batches
    from accelerate import __version__ as accelerate_version
    from accelerate.state import AcceleratorState
    from accelerate.utils import (
        AutocastKwargs,
        DistributedDataParallelKwargs,
        DistributedType,
        load_fsdp_model,
        load_fsdp_optimizer,
        save_fsdp_model,
        save_fsdp_optimizer,
    )

    DATA_SAMPLERS = [RandomSampler]
    if version.parse(accelerate_version) > version.parse("1.3.0"):
        from accelerate.utils import TorchTensorParallelPlugin
    if version.parse(accelerate_version) > version.parse("0.23.0"):
        from accelerate.data_loader import SeedableRandomSampler

        DATA_SAMPLERS += [SeedableRandomSampler]

    if is_deepspeed_available():
        from accelerate.utils import DeepSpeedSchedulerWrapper

if is_accelerate_available("0.28.0"):
    from accelerate.utils import DataLoaderConfiguration


def _is_peft_model(model):
    if is_peft_available():
        classes_to_check = (PeftModel,)
        # Here we also check if the model is an instance of `PeftMixedModel` introduced in peft>=0.7.0: https://github.com/huggingface/transformers/pull/28321
        if version.parse(importlib.metadata.version("peft")) >= version.parse("0.7.0"):
            from peft import PeftMixedModel

            classes_to_check = (*classes_to_check, PeftMixedModel)
        return isinstance(model, classes_to_check)
    return False


def _get_fsdp_ckpt_kwargs():
    # TODO: @AjayP13, @younesbelkada replace this check with version check at the next `accelerate` release
    if is_accelerate_available() and "adapter_only" in list(inspect.signature(save_fsdp_model).parameters):
        return {"adapter_only": True}
    else:
        return {}


def safe_globals():
    # Starting from version 2.4 PyTorch introduces a check for the objects loaded
    # with torch.load(weights_only=True). Starting from 2.6 weights_only=True becomes
    # a default and requires allowlisting of objects being loaded.
    # See: https://github.com/pytorch/pytorch/pull/137602
    # See: https://pytorch.org/docs/stable/notes/serialization.html#torch.serialization.add_safe_globals
    # See: https://github.com/huggingface/accelerate/pull/3036
    if version.parse(torch.__version__).release < version.parse("2.6").release:
        return contextlib.nullcontext()

    np_core = np._core if version.parse(np.__version__) >= version.parse("2.0.0") else np.core
    allowlist = [np_core.multiarray._reconstruct, np.ndarray, np.dtype]
    # numpy >1.25 defines numpy.dtypes.UInt32DType, but below works for
    # all versions of numpy
    allowlist += [type(np.dtype(np.uint32))]

    return torch.serialization.safe_globals(allowlist)


if TYPE_CHECKING:
    import optuna

    if is_datasets_available():
        import datasets

logger = logging.get_logger(__name__)


# Name of the files used for checkpointing
TRAINING_ARGS_NAME = "training_args.bin"
TRAINER_STATE_NAME = "trainer_state.json"
OPTIMIZER_NAME = "optimizer.pt"
SCALER_NAME = "scaler.pt"
OPTIMIZER_NAME_BIN = "optimizer.bin"
SCHEDULER_NAME = "scheduler.pt"
FSDP_MODEL_NAME = "pytorch_model_fsdp"


@requires(
    backends=(
        "torch",
        "accelerate",
    )
)
class Trainer:
    """
    Trainer is a simple but feature-complete training and eval loop for PyTorch, optimized for 🤗 Transformers.

    Args:
        model ([`PreTrainedModel`] or `torch.nn.Module`, *optional*):
            The model to train, evaluate or use for predictions. If not provided, a `model_init` must be passed.

            <Tip>

            [`Trainer`] is optimized to work with the [`PreTrainedModel`] provided by the library. You can still use
            your own models defined as `torch.nn.Module` as long as they work the same way as the 🤗 Transformers
            models.

            </Tip>

        args ([`TrainingArguments`], *optional*):
            The arguments to tweak for training. Will default to a basic instance of [`TrainingArguments`] with the
            `output_dir` set to a directory named *tmp_trainer* in the current directory if not provided.
        data_collator (`DataCollator`, *optional*):
            The function to use to form a batch from a list of elements of `train_dataset` or `eval_dataset`. Will
            default to [`default_data_collator`] if no `processing_class` is provided, an instance of
            [`DataCollatorWithPadding`] otherwise if the processing_class is a feature extractor or tokenizer.
        train_dataset (Union[`torch.utils.data.Dataset`, `torch.utils.data.IterableDataset`, `datasets.Dataset`], *optional*):
            The dataset to use for training. If it is a [`~datasets.Dataset`], columns not accepted by the
            `model.forward()` method are automatically removed.

            Note that if it's a `torch.utils.data.IterableDataset` with some randomization and you are training in a
            distributed fashion, your iterable dataset should either use a internal attribute `generator` that is a
            `torch.Generator` for the randomization that must be identical on all processes (and the Trainer will
            manually set the seed of this `generator` at each epoch) or have a `set_epoch()` method that internally
            sets the seed of the RNGs used.
        eval_dataset (Union[`torch.utils.data.Dataset`, dict[str, `torch.utils.data.Dataset`, `datasets.Dataset`]), *optional*):
             The dataset to use for evaluation. If it is a [`~datasets.Dataset`], columns not accepted by the
             `model.forward()` method are automatically removed. If it is a dictionary, it will evaluate on each
             dataset prepending the dictionary key to the metric name.
        processing_class (`PreTrainedTokenizerBase` or `BaseImageProcessor` or `FeatureExtractionMixin` or `ProcessorMixin`, *optional*):
            Processing class used to process the data. If provided, will be used to automatically process the inputs
            for the model, and it will be saved along the model to make it easier to rerun an interrupted training or
            reuse the fine-tuned model.
            This supersedes the `tokenizer` argument, which is now deprecated.
        model_init (`Callable[[], PreTrainedModel]`, *optional*):
            A function that instantiates the model to be used. If provided, each call to [`~Trainer.train`] will start
            from a new instance of the model as given by this function.

            The function may have zero argument, or a single one containing the optuna/Ray Tune/SigOpt trial object, to
            be able to choose different architectures according to hyper parameters (such as layer count, sizes of
            inner layers, dropout probabilities etc).
        compute_loss_func (`Callable`, *optional*):
            A function that accepts the raw model outputs, labels, and the number of items in the entire accumulated
            batch (batch_size * gradient_accumulation_steps) and returns the loss. For example, see the default [loss function](https://github.com/huggingface/transformers/blob/052e652d6d53c2b26ffde87e039b723949a53493/src/transformers/trainer.py#L3618) used by [`Trainer`].
        compute_metrics (`Callable[[EvalPrediction], Dict]`, *optional*):
            The function that will be used to compute metrics at evaluation. Must take a [`EvalPrediction`] and return
            a dictionary string to metric values. *Note* When passing TrainingArgs with `batch_eval_metrics` set to
            `True`, your compute_metrics function must take a boolean `compute_result` argument. This will be triggered
            after the last eval batch to signal that the function needs to calculate and return the global summary
            statistics rather than accumulating the batch-level statistics
        callbacks (List of [`TrainerCallback`], *optional*):
            A list of callbacks to customize the training loop. Will add those to the list of default callbacks
            detailed in [here](callback).

            If you want to remove one of the default callbacks used, use the [`Trainer.remove_callback`] method.
        optimizers (`tuple[torch.optim.Optimizer, torch.optim.lr_scheduler.LambdaLR]`, *optional*, defaults to `(None, None)`):
            A tuple containing the optimizer and the scheduler to use. Will default to an instance of [`AdamW`] on your
            model and a scheduler given by [`get_linear_schedule_with_warmup`] controlled by `args`.
        optimizer_cls_and_kwargs (`tuple[Type[torch.optim.Optimizer], dict[str, Any]]`, *optional*):
            A tuple containing the optimizer class and keyword arguments to use.
            Overrides `optim` and `optim_args` in `args`. Incompatible with the `optimizers` argument.

            Unlike `optimizers`, this argument avoids the need to place model parameters on the correct devices before initializing the Trainer.
        preprocess_logits_for_metrics (`Callable[[torch.Tensor, torch.Tensor], torch.Tensor]`, *optional*):
            A function that preprocess the logits right before caching them at each evaluation step. Must take two
            tensors, the logits and the labels, and return the logits once processed as desired. The modifications made
            by this function will be reflected in the predictions received by `compute_metrics`.

            Note that the labels (second parameter) will be `None` if the dataset does not have them.

    Important attributes:

        - **model** -- Always points to the core model. If using a transformers model, it will be a [`PreTrainedModel`]
          subclass.
        - **model_wrapped** -- Always points to the most external model in case one or more other modules wrap the
          original model. This is the model that should be used for the forward pass. For example, under `DeepSpeed`,
          the inner model is wrapped in `DeepSpeed` and then again in `torch.nn.DistributedDataParallel`. If the inner
          model hasn't been wrapped, then `self.model_wrapped` is the same as `self.model`.
        - **is_model_parallel** -- Whether or not a model has been switched to a model parallel mode (different from
          data parallelism, this means some of the model layers are split on different GPUs).
        - **place_model_on_device** -- Whether or not to automatically place the model on the device - it will be set
          to `False` if model parallel or deepspeed is used, or if the default
          `TrainingArguments.place_model_on_device` is overridden to return `False` .
        - **is_in_train** -- Whether or not a model is currently running `train` (e.g. when `evaluate` is called while
          in `train`)

    """

    # Those are used as methods of the Trainer in examples.
    from .trainer_pt_utils import _get_learning_rate, log_metrics, metrics_format, save_metrics, save_state

    @deprecate_kwarg("tokenizer", new_name="processing_class", version="5.0.0", raise_if_both_names=True)
    def __init__(
        self,
        model: Union[PreTrainedModel, nn.Module, None] = None,
        args: TrainingArguments = None,
        data_collator: Optional[DataCollator] = None,
        train_dataset: Optional[Union[Dataset, IterableDataset, "datasets.Dataset"]] = None,
        eval_dataset: Optional[Union[Dataset, dict[str, Dataset], "datasets.Dataset"]] = None,
        processing_class: Optional[
            Union[PreTrainedTokenizerBase, BaseImageProcessor, FeatureExtractionMixin, ProcessorMixin]
        ] = None,
        model_init: Optional[Callable[[], PreTrainedModel]] = None,
        compute_loss_func: Optional[Callable] = None,
        compute_metrics: Optional[Callable[[EvalPrediction], dict]] = None,
        callbacks: Optional[list[TrainerCallback]] = None,
        optimizers: tuple[Optional[torch.optim.Optimizer], Optional[torch.optim.lr_scheduler.LambdaLR]] = (None, None),
        optimizer_cls_and_kwargs: Optional[tuple[type[torch.optim.Optimizer], dict[str, Any]]] = None,
        preprocess_logits_for_metrics: Optional[Callable[[torch.Tensor, torch.Tensor], torch.Tensor]] = None,
    ):
        if args is None:
            output_dir = "tmp_trainer"
            logger.info(f"No `TrainingArguments` passed, using `output_dir={output_dir}`.")
            args = TrainingArguments(output_dir=output_dir)
        if args.batch_eval_metrics and compute_metrics is not None:
            if "compute_result" not in inspect.signature(compute_metrics).parameters.keys():
                raise ValueError(
                    "When using `batch_eval_metrics`, your `compute_metrics` function must take a `compute_result`"
                    " boolean argument which will be triggered after the last batch of the eval set to signal that the"
                    " summary statistics should be returned by the function."
                )
        if args.eval_strategy is not None and args.eval_strategy != "no" and eval_dataset is None:
            raise ValueError(
                f"You have set `args.eval_strategy` to {args.eval_strategy} but you didn't pass an `eval_dataset` to `Trainer`. Either set `args.eval_strategy` to `no` or pass an `eval_dataset`. "
            )
        if args.save_strategy == SaveStrategy.BEST or args.load_best_model_at_end:
            if args.metric_for_best_model is None:
                raise ValueError(
                    "`args.metric_for_best_model` must be provided when using 'best' save_strategy or if `args.load_best_model_at_end` is set to `True`."
                )

        self.args = args
        self.compute_loss_func = compute_loss_func
        # Seed must be set before instantiating the model when using model
        enable_full_determinism(self.args.seed) if self.args.full_determinism else set_seed(self.args.seed)

        self.hp_name = None
        self.deepspeed = None
        self.is_in_train = False
        self.model = model
        self.create_accelerator_and_postprocess()

        # memory metrics - must set up as early as possible
        self._memory_tracker = TrainerMemoryTracker(self.args.skip_memory_metrics)
        self._memory_tracker.start()

        # set the correct log level depending on the node
        log_level = args.get_process_log_level()
        logging.set_verbosity(log_level)

        # force device and distributed setup init explicitly
        args._setup_devices

        if model is None:
            if model_init is not None:
                self.model_init = model_init
                model = self.call_model_init()
            else:
                raise RuntimeError("`Trainer` requires either a `model` or `model_init` argument")
        else:
            if model_init is not None:
                warnings.warn(
                    "`Trainer` requires either a `model` or `model_init` argument, but not both. `model_init` will"
                    " overwrite your model when calling the `train` method. This will become a fatal error in the next"
                    " release.",
                    FutureWarning,
                )
            self.model_init = model_init

        if model.__class__.__name__ in MODEL_MAPPING_NAMES:
            raise ValueError(
                f"The model you have picked ({model.__class__.__name__}) cannot be used as is for training: it only "
                "computes hidden states and does not accept any labels. You should choose a model with a head "
                "suitable for your task like any of the `AutoModelForXxx` listed at "
                "https://huggingface.co/docs/transformers/model_doc/auto"
            )

        if getattr(model, "is_parallelizable", False) and getattr(model, "model_parallel", False):
            self.is_model_parallel = True
        else:
            self.is_model_parallel = False

        if getattr(model, "hf_device_map", None) is not None:
            devices = [device for device in set(model.hf_device_map.values()) if device not in ["cpu", "disk"]]
            if len(devices) > 1:
                self.is_model_parallel = True
            elif len(devices) == 1:
                self.is_model_parallel = self.args.device != torch.device(devices[0])
            else:
                self.is_model_parallel = False

            # warn users
            if self.is_model_parallel:
                logger.info(
                    "You have loaded a model on multiple GPUs. `is_model_parallel` attribute will be force-set"
                    " to `True` to avoid any unexpected behavior such as device placement mismatching."
                )

        if self.args.use_liger_kernel:
            if is_liger_kernel_available():
                from liger_kernel.transformers import _apply_liger_kernel_to_instance

                # Prepare kernel config - use provided config or default (empty dict for default behavior)
                kernel_config = self.args.liger_kernel_config if self.args.liger_kernel_config is not None else {}

                if isinstance(model, PreTrainedModel):
                    # Patch the model with liger kernels. Use the the specified or default kernel configurations.
                    _apply_liger_kernel_to_instance(model=model, **kernel_config)
                elif hasattr(model, "get_base_model") and isinstance(model.get_base_model(), PreTrainedModel):
                    # Patch the base model with liger kernels where model is a PeftModel. Use the specified or default kernel configurations.
                    _apply_liger_kernel_to_instance(model=model.get_base_model(), **kernel_config)
                else:
                    logger.warning(
                        "The model is not an instance of PreTrainedModel. No liger kernels will be applied."
                    )
            else:
                raise ImportError(
                    "You have set `use_liger_kernel` to `True` but liger-kernel >= 0.3.0 is not available. "
                    "Please install it with `pip install liger-kernel`"
                )

        _is_quantized_and_base_model = getattr(model, "is_quantized", False) and not getattr(
            model, "_hf_peft_config_loaded", False
        )
        _quantization_method_supports_training = (
            getattr(model, "hf_quantizer", None) is not None and model.hf_quantizer.is_trainable
        )

        _is_model_quantized_and_qat_trainable = getattr(model, "hf_quantizer", None) is not None and getattr(
            model.hf_quantizer, "is_qat_trainable", False
        )

        # Filter out quantized + compiled models
        if _is_quantized_and_base_model and hasattr(model, "_orig_mod"):
            raise ValueError(
                "You cannot fine-tune quantized model with `torch.compile()` make sure to pass a non-compiled model when fine-tuning a quantized model with PEFT"
            )

        # At this stage the model is already loaded
        if _is_quantized_and_base_model and not _is_peft_model(model) and not _is_model_quantized_and_qat_trainable:
            raise ValueError(
                "You cannot perform fine-tuning on purely quantized models. Please attach trainable adapters on top of"
                " the quantized model to correctly perform fine-tuning. Please see: https://huggingface.co/docs/transformers/peft"
                " for more details"
            )
        elif _is_quantized_and_base_model and not _quantization_method_supports_training:
            raise ValueError(
                f"The model you are trying to fine-tune is quantized with {model.hf_quantizer.quantization_config.quant_method}"
                " but that quantization method do not support training. Please open an issue on GitHub: https://github.com/huggingface/transformers"
                f" to request the support for training support for {model.hf_quantizer.quantization_config.quant_method}"
            )

        self.is_fsdp_xla_enabled = args.fsdp_config["xla"]
        if len(args.fsdp) > 0:
            if self.is_deepspeed_enabled:
                raise ValueError(
                    "Using --fsdp xxx together with --deepspeed is not possible, deactivate one of those flags."
                )
            if not args.fsdp_config["xla"] and args.parallel_mode != ParallelMode.DISTRIBUTED:
                raise ValueError("Using fsdp only works in distributed training.")

        # one place to sort out whether to place the model on device or not
        # postpone switching model to cuda when:
        # 1. MP - since we are trying to fit a much bigger than 1 gpu model
        # 2. fp16-enabled DeepSpeed loads the model in half the size and it doesn't need .to() anyway,
        #    and we only use deepspeed for training at the moment
        # 3. full bf16 or fp16 eval - since the model needs to be cast to the right dtype first
        # 4. FSDP - same as MP
        self.place_model_on_device = args.place_model_on_device
        if (
            self.is_model_parallel
            or self.is_deepspeed_enabled
            or (args.mixed_precision_config["full_eval"] and not args.do_train)
            or self.is_fsdp_xla_enabled
            or self.is_fsdp_enabled
        ):
            self.place_model_on_device = False

        default_collator = (
            DataCollatorWithPadding(processing_class)
            if processing_class is not None
            and isinstance(processing_class, (PreTrainedTokenizerBase, SequenceFeatureExtractor))
            else default_data_collator
        )
        self.data_collator = data_collator if data_collator is not None else default_collator
        self.train_dataset = train_dataset
        self.eval_dataset = eval_dataset
        self.processing_class = processing_class

        # Bnb Quantized models doesn't support `.to` operation.
        if (
            self.place_model_on_device
            and not getattr(model, "quantization_method", None) == QuantizationMethod.BITS_AND_BYTES
        ):
            self._move_model_to_device(model, args.device)

        # Force n_gpu to 1 to avoid DataParallel as MP will manage the GPUs
        if self.is_model_parallel:
            self.args._n_gpu = 1

        # later use `self.model is self.model_wrapped` to check if it's wrapped or not
        self.model_wrapped = model
        self.model = model

        # Just in case the model was wrapped outside of the `Trainer`
        unwrapped_model = self.accelerator.unwrap_model(model)
        # We also unwrap peft model
        if _is_peft_model(unwrapped_model):
            if hasattr(unwrapped_model, "get_base_model"):
                unwrapped_model = unwrapped_model.get_base_model()
            elif hasattr(unwrapped_model, "base_model") and hasattr(unwrapped_model.base_model, "model"):
                unwrapped_model = unwrapped_model.base_model.model
            else:
                raise AttributeError("Cannot extract base model safely from this PEFT wrapper.")

        # Check if the model has explicit setup for loss kwargs,
        # if not, check if `**kwargs` are in model.forward
        if hasattr(unwrapped_model, "accepts_loss_kwargs"):
            self.model_accepts_loss_kwargs = unwrapped_model.accepts_loss_kwargs
        else:
            forward_params = inspect.signature(unwrapped_model.forward).parameters
            self.model_accepts_loss_kwargs = any(
                k.kind == inspect.Parameter.VAR_KEYWORD for k in forward_params.values()
            )

        self.neftune_noise_alpha = args.neftune_noise_alpha

        self.compute_metrics = compute_metrics
        self.preprocess_logits_for_metrics = preprocess_logits_for_metrics
        self.optimizer, self.lr_scheduler = optimizers
        self.optimizer_cls_and_kwargs = optimizer_cls_and_kwargs
        if self.optimizer_cls_and_kwargs is not None and self.optimizer is not None:
            raise RuntimeError("Passing both `optimizers` and `optimizer_cls_and_kwargs` arguments is incompatible.")
        if model_init is not None and (self.optimizer is not None or self.lr_scheduler is not None):
            raise RuntimeError(
                "Passing a `model_init` is incompatible with providing the `optimizers` argument. "
                "You should subclass `Trainer` and override the `create_optimizer_and_scheduler` method."
            )
        if is_torch_xla_available() and self.optimizer is not None:
            for param in self.model.parameters():
                model_device = param.device
                break
            for param_group in self.optimizer.param_groups:
                if len(param_group["params"]) > 0:
                    optimizer_device = param_group["params"][0].device
                    break
            if model_device != optimizer_device:
                raise ValueError(
                    "The model and the optimizer parameters are not on the same device, which probably means you"
                    " created an optimizer around your model **before** putting on the device and passing it to the"
                    " `Trainer`. Make sure the lines `import torch_xla.core.xla_model as xm` and"
                    " `model.to(xm.xla_device())` is performed before the optimizer creation in your script."
                )
        if (self.is_fsdp_xla_enabled or self.is_fsdp_enabled) and (
            self.optimizer is not None or self.lr_scheduler is not None
        ):
            raise RuntimeError(
                "Passing `optimizers` is not allowed if PyTorch FSDP is enabled. "
                "You should subclass `Trainer` and override the `create_optimizer_and_scheduler` method."
            )
        default_callbacks = DEFAULT_CALLBACKS + get_reporting_integration_callbacks(self.args.report_to)
        callbacks = default_callbacks if callbacks is None else default_callbacks + callbacks
        self.callback_handler = CallbackHandler(
            callbacks, self.model, self.processing_class, self.optimizer, self.lr_scheduler
        )
        self.add_callback(PrinterCallback if self.args.disable_tqdm else DEFAULT_PROGRESS_CALLBACK)

        # Will be set to True by `self._setup_loggers()` on first call to `self.log()`.
        self._loggers_initialized = False

        # Create distant repo and output directory if needed
        self.hub_model_id = None
        if self.args.push_to_hub:
            self.init_hf_repo()
        if self.args.should_save:
            os.makedirs(self.args.output_dir, exist_ok=True)

        if not callable(self.data_collator) and callable(getattr(self.data_collator, "collate_batch", None)):
            raise ValueError("The `data_collator` should be a simple callable (function, class with `__call__`).")

        if args.max_steps > 0 and args.num_train_epochs > 0:
            logger.info("max_steps is given, it will override any value given in num_train_epochs")

        if train_dataset is not None and not has_length(train_dataset) and args.max_steps <= 0:
            raise ValueError(
                "The train_dataset does not implement __len__, max_steps has to be specified. "
                "The number of steps needs to be known in advance for the learning rate scheduler."
            )

        if (
            train_dataset is not None
            and isinstance(train_dataset, torch.utils.data.IterableDataset)
            and args.group_by_length
        ):
            raise ValueError("the `--group_by_length` option is only available for `Dataset`, not `IterableDataset")

        self._signature_columns = None

        # Mixed precision setup
        self.use_apex = False
        self.use_cpu_amp = False

        # Mixed precision setup for SageMaker Model Parallel
        if is_sagemaker_mp_enabled():
            # BF16 + model parallelism in SageMaker: currently not supported, raise an error
            if args.mixed_precision_dtype == "bf16":
                raise ValueError("SageMaker Model Parallelism does not support BF16 yet. Please use FP16 instead ")

            if IS_SAGEMAKER_MP_POST_1_10:
                # When there's mismatch between SMP config and trainer argument, use SMP config as truth
                smp_fp16 = smp.state.cfg.fp16
                if args.mixed_precision_dtype == "fp16" and not smp_fp16:
                    logger.warning(
                        f"FP16 provided in SM_HP_MP_PARAMETERS is {smp.state.cfg.fp16}, "
                        f"but FP16 provided in trainer argument is {args.mixed_precision_dtype}, "
                        f"setting to {smp.state.cfg.fp16}"
                    )
                    args.mixed_precision_dtype = "fp16"
            else:
                # smp < 1.10 does not support fp16 in trainer.
                if hasattr(smp.state.cfg, "fp16"):
                    logger.warning(
                        f"FP16 provided in SM_HP_MP_PARAMETERS is {smp.state.cfg.fp16}, "
                        "but SageMaker Model Parallelism < 1.10 does not support FP16 in trainer."
                    )
        if (args.mixed_precision_dtype in ["fp16", "bf16"]) and args.mixed_precision_config["backend"] == "auto":
            if args.device == torch.device("cpu"):
                if args.mixed_precision_dtype == "fp16":
                    if not is_torch_greater_or_equal_than_2_3:
                        raise ValueError("Tried to use `fp16` but it is not supported on cpu")
                else:
                    args.mixed_precision_config["backend"] = "cpu_amp"
            logger.info(f"Using {args.mixed_precision_config['backend']} half precision backend")

        if (args.mixed_precision_dtype in ["fp16", "bf16"]) and not (
            self.is_deepspeed_enabled or is_sagemaker_mp_enabled()
        ):
            # deepspeed and SageMaker Model Parallel manage their own half precision
            if args.mixed_precision_config["backend"] == "cpu_amp":
                self.use_cpu_amp = True
                self.amp_dtype = torch.bfloat16
<<<<<<< HEAD
            elif args.mixed_precision_config["backend"] == "apex":
                if not is_apex_available():
                    raise ImportError(
                        "Using FP16 with APEX but APEX is not installed, please refer to"
                        " https://www.github.com/nvidia/apex."
                    )
=======
            elif args.half_precision_backend == "apex":
>>>>>>> bda75b40
                self.use_apex = True

        # Label smoothing
        if self.args.label_smoothing_factor != 0:
            self.label_smoother = LabelSmoother(epsilon=self.args.label_smoothing_factor)
        else:
            self.label_smoother = None

        self.control = TrainerControl()

        self.state = TrainerState(
            is_local_process_zero=self.is_local_process_zero(),
            is_world_process_zero=self.is_world_process_zero(),
            stateful_callbacks=[
                cb for cb in self.callback_handler.callbacks + [self.control] if isinstance(cb, ExportableState)
            ],
        )
        # Internal variable to count flos in each process, will be accumulated in `self.state.total_flos` then
        # returned to 0 every time flos need to be logged
        self.current_flos = 0
        self.hp_search_backend = None
        if _is_peft_model(self.model) and self.args.label_names is None:
            logger.warning(
                f"No label_names provided for model class `{self.model.__class__.__name__}`."
                " Since `PeftModel` hides base models input arguments, if label_names is not given, label_names can't be set automatically within `Trainer`."
                " Note that empty label_names list will be used instead."
            )
        default_label_names = find_labels(self.model.__class__)
        self.label_names = default_label_names if self.args.label_names is None else self.args.label_names
        self.can_return_loss = can_return_loss(self.model.__class__)
        self.control = self.callback_handler.on_init_end(self.args, self.state, self.control)

        # Internal variables to help with automatic batch size reduction
        self._train_batch_size = args.train_batch_size
        self._created_lr_scheduler = False

        # very last
        self._memory_tracker.stop_and_update_metrics()

        self.is_fsdp_xla_v2_enabled = args.fsdp_config.get("xla_fsdp_v2", False)
        if self.is_fsdp_xla_v2_enabled:
            if not IS_XLA_FSDPV2_POST_2_2:
                raise ValueError("FSDPv2 requires `torch_xla` 2.2 or higher.")
            # Prepare the SPMD mesh that is going to be used by the data loader and the FSDPv2 wrapper.
            # Tensor axis is just a placeholder where it will not be used in FSDPv2.
            num_devices = xr.global_runtime_device_count()
            xs.set_global_mesh(xs.Mesh(np.array(range(num_devices)), (num_devices, 1), axis_names=("fsdp", "tensor")))
        self.is_fsdp_xla_v1_enabled = self.is_fsdp_xla_enabled and not self.is_fsdp_xla_v2_enabled

    @property
    def tokenizer(self) -> Optional[PreTrainedTokenizerBase]:
        logger.warning("Trainer.tokenizer is now deprecated. You should use Trainer.processing_class instead.")
        return self.processing_class

    @tokenizer.setter
    def tokenizer(self, processing_class) -> None:
        logger.warning(
            "Trainer.tokenizer is now deprecated. You should use `Trainer.processing_class = processing_class` instead."
        )
        self.processing_class = processing_class

    def _activate_neftune(self, model):
        r"""
        Activates the neftune as presented in this code: https://github.com/neelsjain/NEFTune and paper:
        https://huggingface.co/papers/2310.05914
        """
        unwrapped_model = self.accelerator.unwrap_model(model)

        if _is_peft_model(unwrapped_model):
            embeddings = unwrapped_model.base_model.model.get_input_embeddings()
        else:
            embeddings = unwrapped_model.get_input_embeddings()

        del unwrapped_model

        embeddings.neftune_noise_alpha = self.neftune_noise_alpha
        hook_handle = embeddings.register_forward_hook(neftune_post_forward_hook)
        self.neftune_hook_handle = hook_handle
        return model

    def _deactivate_neftune(self, model):
        """
        Deactivates the neftune method. Make sure to call `_activate_neftune` first.
        """
        if not hasattr(self, "neftune_hook_handle"):
            raise ValueError("Neftune is not activated make sure to call `trainer._activate_neftune()` first")

        unwrapped_model = self.accelerator.unwrap_model(model)

        if _is_peft_model(unwrapped_model):
            embeddings = unwrapped_model.base_model.model.get_input_embeddings()
        else:
            embeddings = unwrapped_model.get_input_embeddings()

        self.neftune_hook_handle.remove()
        del embeddings.neftune_noise_alpha, unwrapped_model

    def add_callback(self, callback):
        """
        Add a callback to the current list of [`~transformers.TrainerCallback`].

        Args:
           callback (`type` or [`~transformers.TrainerCallback]`):
               A [`~transformers.TrainerCallback`] class or an instance of a [`~transformers.TrainerCallback`]. In the
               first case, will instantiate a member of that class.
        """
        self.callback_handler.add_callback(callback)

    def pop_callback(self, callback):
        """
        Remove a callback from the current list of [`~transformers.TrainerCallback`] and returns it.

        If the callback is not found, returns `None` (and no error is raised).

        Args:
           callback (`type` or [`~transformers.TrainerCallback]`):
               A [`~transformers.TrainerCallback`] class or an instance of a [`~transformers.TrainerCallback`]. In the
               first case, will pop the first member of that class found in the list of callbacks.

        Returns:
            [`~transformers.TrainerCallback`]: The callback removed, if found.
        """
        return self.callback_handler.pop_callback(callback)

    def remove_callback(self, callback):
        """
        Remove a callback from the current list of [`~transformers.TrainerCallback`].

        Args:
           callback (`type` or [`~transformers.TrainerCallback]`):
               A [`~transformers.TrainerCallback`] class or an instance of a [`~transformers.TrainerCallback`]. In the
               first case, will remove the first member of that class found in the list of callbacks.
        """
        self.callback_handler.remove_callback(callback)

    def _move_model_to_device(self, model, device):
        model = model.to(device)
        # Moving a model to an XLA device disconnects the tied weights, so we have to retie them.
        if self.args.parallel_mode == ParallelMode.TPU and hasattr(model, "tie_weights"):
            model.tie_weights()

    def _set_signature_columns_if_needed(self):
        if self._signature_columns is None:
            # Inspect model forward signature to keep only the arguments it accepts.
            model_to_inspect = self.model
            if _is_peft_model(self.model):
                if hasattr(self.model, "get_base_model"):
                    model_to_inspect = self.model.get_base_model()
                else:
                    # PeftMixedModel do not provide a `get_base_model` method
                    model_to_inspect = self.model.base_model.model
            signature = inspect.signature(model_to_inspect.forward)
            self._signature_columns = list(signature.parameters.keys())
            # Labels may be named label or label_ids, the default data collator handles that.
            self._signature_columns += list(set(["label", "label_ids"] + self.label_names))

    def _remove_unused_columns(self, dataset: "datasets.Dataset", description: Optional[str] = None):
        if not self.args.remove_unused_columns:
            return dataset
        self._set_signature_columns_if_needed()
        signature_columns = self._signature_columns

        ignored_columns = list(set(dataset.column_names) - set(signature_columns))
        if len(ignored_columns) > 0:
            dset_description = "" if description is None else f"in the {description} set"
            logger.info(
                f"The following columns {dset_description} don't have a corresponding argument in "
                f"`{self.model.__class__.__name__}.forward` and have been ignored: {', '.join(ignored_columns)}."
                f" If {', '.join(ignored_columns)} are not expected by `{self.model.__class__.__name__}.forward`, "
                " you can safely ignore this message."
            )

        columns = [k for k in signature_columns if k in dataset.column_names]
        if len(columns) == 0:
            raise ValueError(
                f"No columns in the dataset match the model's forward method signature: ({', '.join(signature_columns)}). "
                f"The following columns have been ignored: [{', '.join(ignored_columns)}]. "
                "Please check the dataset and model. You may need to set `remove_unused_columns=False` in `TrainingArguments`."
            )

        if version.parse(datasets.__version__) < version.parse("1.4.0"):
            dataset.set_format(
                type=dataset.format["type"], columns=columns, format_kwargs=dataset.format["format_kwargs"]
            )
            return dataset
        else:
            return dataset.remove_columns(ignored_columns)

    def _get_collator_with_removed_columns(
        self, data_collator: Callable, description: Optional[str] = None
    ) -> Callable:
        """Wrap the data collator in a callable removing unused columns."""
        if not self.args.remove_unused_columns:
            return data_collator
        self._set_signature_columns_if_needed()
        signature_columns = self._signature_columns

        remove_columns_collator = RemoveColumnsCollator(
            data_collator=data_collator,
            signature_columns=signature_columns,
            logger=logger,
            description=description,
            model_name=self.model.__class__.__name__,
        )
        return remove_columns_collator

    def _get_train_sampler(self, train_dataset: Optional[Dataset] = None) -> Optional[torch.utils.data.Sampler]:
        if train_dataset is None:
            train_dataset = self.train_dataset
        if train_dataset is None or not has_length(train_dataset):
            return None

        # Build the sampler.
        if self.args.group_by_length:
            if is_datasets_available() and isinstance(train_dataset, datasets.Dataset):
                lengths = (
                    train_dataset[self.args.length_column_name]
                    if self.args.length_column_name in train_dataset.column_names
                    else None
                )
            else:
                lengths = None
            model_input_name = (
                self.processing_class.model_input_names[0] if self.processing_class is not None else None
            )
            return LengthGroupedSampler(
                self.args.train_batch_size * self.args.gradient_accumulation_steps,
                dataset=train_dataset,
                lengths=lengths,
                model_input_name=model_input_name,
            )

        else:
            return RandomSampler(train_dataset)

    def _get_dataloader(
        self,
        dataset: Dataset,
        description: str,
        batch_size: int,
        sampler_fn: Optional[Callable[[Dataset], torch.utils.data.Sampler]] = None,
        is_training: bool = False,
        dataloader_key: Optional[str] = None,
    ) -> DataLoader:
        """Create a [`~torch.utils.data.DataLoader`] from the given dataset."""

        data_collator = self.data_collator
        if is_datasets_available() and isinstance(dataset, datasets.Dataset):
            dataset = self._remove_unused_columns(dataset, description=description)
        else:
            data_collator = self._get_collator_with_removed_columns(self.data_collator, description=description)

        dataloader_params = {
            "batch_size": batch_size,
            "collate_fn": data_collator,
            "num_workers": self.args.dataloader_num_workers,
            "pin_memory": self.args.dataloader_pin_memory,
            "persistent_workers": self.args.dataloader_persistent_workers,
        }

        if not isinstance(dataset, torch.utils.data.IterableDataset):
            if sampler_fn is not None:
                dataloader_params["sampler"] = sampler_fn(dataset)
            dataloader_params["drop_last"] = self.args.dataloader_drop_last
            dataloader_params["prefetch_factor"] = self.args.dataloader_prefetch_factor
            if is_training:
                dataloader_params["worker_init_fn"] = partial(
                    seed_worker, num_workers=self.args.dataloader_num_workers, rank=self.args.process_index
                )

        dataloader = DataLoader(dataset, **dataloader_params)

        # Accelerator.free_memory() will destroy the references, so
        # we need to store the non-prepared version for eval dataloaders.
        if dataloader_key is not None and self.args.dataloader_persistent_workers:
            if hasattr(self, "_eval_dataloaders"):
                self._eval_dataloaders[dataloader_key] = dataloader
            else:
                self._eval_dataloaders = {dataloader_key: dataloader}

        return self.accelerator.prepare(dataloader)

    def get_train_dataloader(self) -> DataLoader:
        """
        Returns the training [`~torch.utils.data.DataLoader`].

        Will use no sampler if `train_dataset` does not implement `__len__`, a random sampler (adapted to distributed
        training if necessary) otherwise.

        Subclass and override this method if you want to inject some custom behavior.
        """
        if self.train_dataset is None:
            raise ValueError("Trainer: training requires a train_dataset.")

        return self._get_dataloader(
            dataset=self.train_dataset,
            description="Training",
            batch_size=self._train_batch_size,
            sampler_fn=self._get_train_sampler,
            is_training=True,
        )

    def _get_eval_sampler(self, eval_dataset: Dataset) -> Optional[torch.utils.data.Sampler]:
        if eval_dataset is None or not has_length(eval_dataset):
            return None
        # Build the sampler.

        # Deprecated code
        if self.args.use_legacy_prediction_loop:
            if is_torch_xla_available():
                return SequentialDistributedSampler(
                    eval_dataset, num_replicas=xr.world_size(), rank=xr.global_ordinal()
                )
            elif is_sagemaker_mp_enabled():
                return SequentialDistributedSampler(
                    eval_dataset,
                    num_replicas=smp.dp_size(),
                    rank=smp.dp_rank(),
                    batch_size=self.args.per_device_eval_batch_size,
                )
            else:
                return SequentialSampler(eval_dataset)

        if self.args.group_by_length:
            if is_datasets_available() and isinstance(eval_dataset, datasets.Dataset):
                lengths = (
                    eval_dataset[self.args.length_column_name]
                    if self.args.length_column_name in eval_dataset.column_names
                    else None
                )
            else:
                lengths = None
            model_input_name = (
                self.processing_class.model_input_names[0] if self.processing_class is not None else None
            )
            return LengthGroupedSampler(
                self.args.eval_batch_size,
                dataset=eval_dataset,
                lengths=lengths,
                model_input_name=model_input_name,
            )

        if self.args.world_size <= 1:
            return SequentialSampler(eval_dataset)
        else:
            return None

    def get_eval_dataloader(self, eval_dataset: Optional[Union[str, Dataset]] = None) -> DataLoader:
        """
        Returns the evaluation [`~torch.utils.data.DataLoader`].

        Subclass and override this method if you want to inject some custom behavior.

        Args:
            eval_dataset (`str` or `torch.utils.data.Dataset`, *optional*):
                If a `str`, will use `self.eval_dataset[eval_dataset]` as the evaluation dataset. If a `Dataset`, will override `self.eval_dataset` and must implement `__len__`. If it is a [`~datasets.Dataset`], columns not accepted by the `model.forward()` method are automatically removed.
        """
        if eval_dataset is None and self.eval_dataset is None:
            raise ValueError("Trainer: evaluation requires an eval_dataset.")

        # If we have persistent workers, don't do a fork bomb especially as eval datasets
        # don't change during training
        dataloader_key = eval_dataset if isinstance(eval_dataset, str) else "eval"
        if (
            hasattr(self, "_eval_dataloaders")
            and dataloader_key in self._eval_dataloaders
            and self.args.dataloader_persistent_workers
        ):
            return self.accelerator.prepare(self._eval_dataloaders[dataloader_key])

        eval_dataset = (
            self.eval_dataset[eval_dataset]
            if isinstance(eval_dataset, str)
            else eval_dataset
            if eval_dataset is not None
            else self.eval_dataset
        )

        return self._get_dataloader(
            dataset=eval_dataset,
            description="Evaluation",
            batch_size=self.args.eval_batch_size,
            sampler_fn=self._get_eval_sampler,
            dataloader_key=dataloader_key,
        )

    def get_test_dataloader(self, test_dataset: Dataset) -> DataLoader:
        """
        Returns the test [`~torch.utils.data.DataLoader`].

        Subclass and override this method if you want to inject some custom behavior.

        Args:
            test_dataset (`torch.utils.data.Dataset`, *optional*):
                The test dataset to use. If it is a [`~datasets.Dataset`], columns not accepted by the
                `model.forward()` method are automatically removed. It must implement `__len__`.
        """
        return self._get_dataloader(
            dataset=test_dataset,
            description="test",
            batch_size=self.args.eval_batch_size,
            sampler_fn=self._get_eval_sampler,
        )

    def create_optimizer_and_scheduler(self, num_training_steps: int):
        """
        Setup the optimizer and the learning rate scheduler.

        We provide a reasonable default that works well. If you want to use something else, you can pass a tuple in the
        Trainer's init through `optimizers`, or subclass and override this method (or `create_optimizer` and/or
        `create_scheduler`) in a subclass.
        """
        self.create_optimizer()
        if IS_SAGEMAKER_MP_POST_1_10 and smp.state.cfg.fp16:
            # If smp >= 1.10 and fp16 is enabled, we unwrap the optimizer
            optimizer = self.optimizer.optimizer
        else:
            optimizer = self.optimizer
        self.create_scheduler(num_training_steps=num_training_steps, optimizer=optimizer)

    def get_decay_parameter_names(self, model) -> list[str]:
        """
        Get all parameter names that weight decay will be applied to.

        This function filters out parameters in two ways:
        1. By layer type (instances of layers specified in ALL_LAYERNORM_LAYERS)
        2. By parameter name patterns (containing 'bias', or variation of 'norm')
        """
        forbidden_name_patterns = [r"bias", r"layernorm", r"rmsnorm", r"(?:^|\.)norm(?:$|\.)", r"_norm(?:$|\.)"]
        decay_parameters = get_parameter_names(model, [nn.LayerNorm], forbidden_name_patterns)
        return decay_parameters

    def create_optimizer(self):
        """
        Setup the optimizer.

        We provide a reasonable default that works well. If you want to use something else, you can pass a tuple in the
        Trainer's init through `optimizers`, or subclass and override this method in a subclass.
        """
        opt_model = self.model_wrapped if is_sagemaker_mp_enabled() else self.model

        if self.optimizer is None:
            decay_parameters = self.get_decay_parameter_names(opt_model)
            optimizer_grouped_parameters = [
                {
                    "params": [
                        p for n, p in opt_model.named_parameters() if (n in decay_parameters and p.requires_grad)
                    ],
                    "weight_decay": self.args.weight_decay,
                },
                {
                    "params": [
                        p for n, p in opt_model.named_parameters() if (n not in decay_parameters and p.requires_grad)
                    ],
                    "weight_decay": 0.0,
                },
            ]

            if self.optimizer_cls_and_kwargs is not None:
                optimizer_cls, optimizer_kwargs = self.optimizer_cls_and_kwargs
            else:
                optimizer_cls, optimizer_kwargs = self.get_optimizer_cls_and_kwargs(self.args, opt_model)

            # Overwrite `params` in case it's created by `get_optimizer_cls_and_kwargs`
            # e.g. for GaLore optimizer.
            if "params" in optimizer_kwargs:
                optimizer_grouped_parameters = optimizer_kwargs.pop("params")

            # Overwrite `model` in case it's created by `get_optimizer_cls_and_kwargs`
            # e.g. for LOMO optimizer.
            if "model" in optimizer_kwargs:
                optimizer_grouped_parameters = optimizer_kwargs.pop("model")

            # For layer-wise dummy optimizers we overwrite optimizer_grouped_parameters with `optimizer_dict`
            # to avoid arguments conflicts.
            if "optimizer_dict" in optimizer_kwargs:
                optimizer_grouped_parameters = optimizer_kwargs.pop("optimizer_dict")

            self.optimizer = optimizer_cls(optimizer_grouped_parameters, **optimizer_kwargs)

            if "bitsandbytes" in str(optimizer_cls) and optimizer_kwargs.get("optim_bits", None) == 8:
                import bitsandbytes

                manager = bitsandbytes.optim.GlobalOptimManager.get_instance()

                skipped = 0
                for module in opt_model.modules():
                    if isinstance(module, nn.Embedding):
                        skipped += sum({p.data_ptr(): p.numel() for p in module.parameters()}.values())
                        logger.info(f"skipped {module}: {skipped / 2**20}M params")
                        manager.register_module_override(module, "weight", {"optim_bits": 32})
                        logger.debug(f"bitsandbytes: will optimize {module} in fp32")
                logger.info(f"skipped: {skipped / 2**20}M params")

        if is_sagemaker_mp_enabled():
            self.optimizer = smp.DistributedOptimizer(self.optimizer)

        return self.optimizer

    def get_num_trainable_parameters(self):
        """
        Get the number of trainable parameters.
        """
        return sum(p.numel() for p in self.model.parameters() if p.requires_grad)

    def get_learning_rates(self):
        """
        Returns the learning rate of each parameter from self.optimizer.
        """
        if self.optimizer is None:
            raise ValueError("Trainer optimizer is None, please make sure you have setup the optimizer before.")
        return [group["lr"] for group in self.optimizer.param_groups]

    def get_optimizer_group(self, param: Optional[Union[str, torch.nn.parameter.Parameter]] = None):
        """
        Returns optimizer group for a parameter if given, else returns all optimizer groups for params.

        Args:
            param (`str` or `torch.nn.parameter.Parameter`, *optional*):
                The parameter for which optimizer group needs to be returned.
        """
        if self.optimizer is None:
            raise ValueError("Trainer optimizer is None, please make sure you have setup the optimizer before.")
        if param is not None:
            for group in self.optimizer.param_groups:
                if param in group["params"]:
                    return group
        return [group["params"] for group in self.optimizer.param_groups]

    @staticmethod
    def get_optimizer_cls_and_kwargs(
        args: TrainingArguments, model: Optional[PreTrainedModel] = None
    ) -> tuple[Any, Any]:
        """
        Returns the optimizer class and optimizer parameters based on the training arguments.

        Args:
            args (`transformers.training_args.TrainingArguments`):
                The training arguments for the training session.

        """

        # parse args.optim_args
        optim_args = {}
        if args.optim_args:
            for mapping in args.optim_args.replace(" ", "").split(","):
                key, value = mapping.split("=")
                optim_args[key] = value

        optimizer_kwargs = {"lr": args.learning_rate}

        adam_kwargs = {
            "betas": (args.adam_beta1, args.adam_beta2),
            "eps": args.adam_epsilon,
        }

        def setup_low_rank_optimizer(
            optimizer_name: str,
            optimizer_mapping: dict[str, Any],
            optim_kwargs: dict[str, Any],
            is_layerwise_supported: bool = True,
        ) -> tuple[Any, Any]:
            """
            Helper function to set up low-rank optimizers like GaLore and Apollo.

            Args:
                optimizer_name (str): Name of the optimizer.
                optimizer_mapping (dict): Mapping of optimizer names to their classes.
                optim_kwargs (dict): Keyword arguments for the optimizer.
                is_layerwise_supported (bool): Whether layerwise optimization is supported.

            Returns:
                tuple[Any, Any]: Optimizer class and updated optimizer kwargs.
            """
            is_layerwise = optimizer_name.lower().endswith("layerwise")
            if is_layerwise and args.parallel_mode == ParallelMode.DISTRIBUTED and is_layerwise_supported:
                raise NotImplementedError(f"Layer-wise {optimizer_name} does not support DDP at this time")

            optimizer_cls = optimizer_mapping[optimizer_name]

            if args.optim_target_modules is None:
                raise ValueError(f"You need to define `optim_target_modules` to use {optimizer_name} optimizers")

            if not isinstance(args.optim_target_modules, (list, str)):
                raise ValueError(
                    f"`optim_target_modules` must be a list of strings, a regex string, or 'all-linear'. Got: {args.optim_target_modules}"
                )

            if model is None:
                raise ValueError(f"You need to pass a model to initialize {optimizer_name} optimizer.")

            all_linear = (
                isinstance(args.optim_target_modules, str)
                and args.optim_target_modules.replace("_", "-") == "all-linear"
            )

            target_params_names = []
            for module_name, module in model.named_modules():
                target_module_exists, is_regex = check_target_module_exists(
                    args.optim_target_modules, module_name, return_is_regex=True
                )

                if not isinstance(module, nn.Linear):
                    if target_module_exists and not is_regex:
                        logger.warning(
                            f"{module_name} matched but ignored. {optimizer_name} only supports linear layers."
                        )
                    continue

                if not target_module_exists and not all_linear:
                    continue

                target_params_names.append(module_name + ".weight")

            if len(target_params_names) == 0:
                raise ValueError(f"No target modules found for {optimizer_name} ({args.optim_target_modules}).")

            target_params = [p for n, p in model.named_parameters() if n in target_params_names]
            non_target_params = [p for n, p in model.named_parameters() if n not in target_params_names]
            optim_kwargs.update(optim_args)

            param_groups = [
                {"params": non_target_params},
                {"params": target_params, **optim_kwargs},
            ]

            if is_layerwise:
                if args.gradient_accumulation_steps != 1:
                    raise ValueError(f"Layerwise {optimizer_name} does not support gradient accumulation!")

                optimizer_dict = {}
                for param in non_target_params:
                    optimizer_dict[param] = optimizer_cls([{"params": [param]}], **optimizer_kwargs)
                for param in target_params:
                    optimizer_dict[param] = optimizer_cls([{"params": [param], **optim_kwargs}], **optimizer_kwargs)

                def optimizer_hook(param):
                    if param.grad is not None:
                        optimizer_dict[param].step()
                        optimizer_dict[param].zero_grad()

                for param in model.parameters():
                    if param.requires_grad:
                        param.register_post_accumulate_grad_hook(optimizer_hook)

                optimizer_cls = LayerWiseDummyOptimizer
                optimizer_kwargs.update({"optimizer_dict": optimizer_dict})

            optimizer_kwargs.update({"params": param_groups})
            return optimizer_cls, optimizer_kwargs

        if args.optim == OptimizerNames.ADAFACTOR:
            optimizer_cls = Adafactor
            optimizer_kwargs.update({"scale_parameter": False, "relative_step": False})
        elif args.optim in [OptimizerNames.ADAMW_TORCH, OptimizerNames.ADAMW_TORCH_FUSED]:
            from torch.optim import AdamW

            optimizer_cls = AdamW
            optimizer_kwargs.update(adam_kwargs)
            if args.optim == OptimizerNames.ADAMW_TORCH_FUSED:
                optimizer_kwargs.update({"fused": True})
        elif args.optim == OptimizerNames.ADAMW_TORCH_XLA:
            try:
                from torch_xla.amp.syncfree import AdamW

                optimizer_cls = AdamW
                optimizer_kwargs.update(adam_kwargs)
            except ImportError:
                raise ValueError("Trainer failed to import syncfree AdamW from torch_xla.")
        elif args.optim == OptimizerNames.ADAMW_TORCH_NPU_FUSED:
            try:
                from torch_npu.optim import NpuFusedAdamW

                optimizer_cls = NpuFusedAdamW
                optimizer_kwargs.update(adam_kwargs)
            except ImportError:
                raise ValueError("Trainer failed to import FusedAdamW from torch_npu.")
        elif args.optim == OptimizerNames.ADAMW_APEX_FUSED:
            try:
                from apex.optimizers import FusedAdam

                optimizer_cls = FusedAdam
                optimizer_kwargs.update(adam_kwargs)
            except ImportError:
                raise ValueError("Trainer tried to instantiate apex FusedAdam but apex is not installed!")
        elif args.optim in [
            OptimizerNames.ADAMW_BNB,
            OptimizerNames.ADAMW_8BIT,
            OptimizerNames.PAGED_ADAMW,
            OptimizerNames.PAGED_ADAMW_8BIT,
            OptimizerNames.ADEMAMIX,
            OptimizerNames.ADEMAMIX_8BIT,
            OptimizerNames.PAGED_ADEMAMIX,
            OptimizerNames.PAGED_ADEMAMIX_8BIT,
            OptimizerNames.LION,
            OptimizerNames.LION_8BIT,
            OptimizerNames.PAGED_LION,
            OptimizerNames.PAGED_LION_8BIT,
            OptimizerNames.RMSPROP_BNB,
            OptimizerNames.RMSPROP_8BIT,
            OptimizerNames.RMSPROP_32BIT,
        ]:
            try:
                from bitsandbytes.optim import AdamW, Lion, RMSprop

                is_paged = False
                optim_bits = 32
                optimizer_cls = None
                additional_optim_kwargs = adam_kwargs
                if "paged" in args.optim:
                    is_paged = True
                if "8bit" in args.optim:
                    optim_bits = 8
                if "adam" in args.optim:
                    optimizer_cls = AdamW
                elif "lion" in args.optim:
                    optimizer_cls = Lion
                    additional_optim_kwargs = {"betas": (args.adam_beta1, args.adam_beta2)}
                elif "rmsprop" in args.optim:
                    optimizer_cls = RMSprop
                    # Above we pass all `adam_kwargs` to the optimizer, here
                    # we only pass `optim_args` which can be passed by the user.
                    additional_optim_kwargs = optim_args
                elif "ademamix" in args.optim:
                    if is_bitsandbytes_available() and version.parse(
                        importlib.metadata.version("bitsandbytes")
                    ) < version.parse("0.44.0"):
                        raise ValueError(
                            "The AdEMAMix optimizer is not supported by your current version of `bitsandbytes`. "
                            "Please install `bitsandbytes` >= 0.44.0."
                        )

                    from bitsandbytes.optim import AdEMAMix

                    optimizer_cls = AdEMAMix
                    additional_optim_kwargs = {
                        "betas": (
                            float(optim_args.get("beta1", args.adam_beta1)),
                            float(optim_args.get("beta2", args.adam_beta2)),
                            float(optim_args.get("beta3", 0.9999)),
                        ),
                        "alpha": float(optim_args.get("alpha", 5.0)),
                        "eps": float(optim_args.get("eps", args.adam_epsilon)),
                    }

                    if "t_alpha" in optim_args:
                        additional_optim_kwargs["t_alpha"] = int(optim_args["t_alpha"])

                    if "t_beta3" in optim_args:
                        additional_optim_kwargs["t_beta3"] = int(optim_args["t_beta3"])

                bnb_kwargs = {"optim_bits": optim_bits}
                if "rmsprop" not in args.optim:
                    bnb_kwargs["is_paged"] = is_paged

                optimizer_kwargs.update(additional_optim_kwargs)
                optimizer_kwargs.update(bnb_kwargs)
            except ImportError:
                raise ValueError("Trainer tried to instantiate bnb optimizer but `bitsandbytes` is not installed!")
            if is_bitsandbytes_available() and version.parse(
                importlib.metadata.version("bitsandbytes")
            ) < version.parse("0.41.1"):
                logger.warning(
                    "You are using 8-bit optimizers with a version of `bitsandbytes` < 0.41.1. "
                    "It is recommended to update your version as a major bug has been fixed in 8-bit optimizers."
                )
        elif args.optim == OptimizerNames.ADAMW_ANYPRECISION:
            try:
                from torchdistx.optimizers import AnyPrecisionAdamW

                optimizer_cls = AnyPrecisionAdamW
                optimizer_kwargs.update(adam_kwargs)

                # TODO Change dtypes back to M=FP32, Var = BF16, Kahan = False once they can be cast together in torchdistx.
                optimizer_kwargs.update(
                    {
                        "use_kahan_summation": strtobool(optim_args.get("use_kahan_summation", "False")),
                        "momentum_dtype": getattr(torch, optim_args.get("momentum_dtype", "float32")),
                        "variance_dtype": getattr(torch, optim_args.get("variance_dtype", "float32")),
                        "compensation_buffer_dtype": getattr(
                            torch, optim_args.get("compensation_buffer_dtype", "bfloat16")
                        ),
                    }
                )
            except ImportError:
                raise ValueError("Please install https://github.com/pytorch/torchdistx")
        elif args.optim == OptimizerNames.SGD:
            optimizer_cls = torch.optim.SGD
        elif args.optim == OptimizerNames.ADAGRAD:
            optimizer_cls = torch.optim.Adagrad
        elif args.optim == OptimizerNames.RMSPROP:
            optimizer_cls = torch.optim.RMSprop
        elif args.optim in [
            OptimizerNames.GALORE_ADAMW,
            OptimizerNames.GALORE_ADAMW_8BIT,
            OptimizerNames.GALORE_ADAFACTOR,
            OptimizerNames.GALORE_ADAMW_LAYERWISE,
            OptimizerNames.GALORE_ADAMW_8BIT_LAYERWISE,
            OptimizerNames.GALORE_ADAFACTOR_LAYERWISE,
        ]:
            if not is_galore_torch_available():
                raise ImportError(
                    "You need to install `galore_torch` in order to use GaLore optimizers"
                    " install it with `pip install git+https://github.com/jiaweizzhao/GaLore`"
                )
            from galore_torch import GaLoreAdafactor, GaLoreAdamW, GaLoreAdamW8bit

            optimizer_mapping = {
                OptimizerNames.GALORE_ADAMW: GaLoreAdamW,
                OptimizerNames.GALORE_ADAMW_8BIT: GaLoreAdamW8bit,
                OptimizerNames.GALORE_ADAFACTOR: GaLoreAdafactor,
                OptimizerNames.GALORE_ADAMW_LAYERWISE: GaLoreAdamW,
                OptimizerNames.GALORE_ADAMW_8BIT_LAYERWISE: GaLoreAdamW8bit,
                OptimizerNames.GALORE_ADAFACTOR_LAYERWISE: GaLoreAdafactor,
            }

            galore_optim_kwargs = {
                "rank": int(optim_args.pop("rank", 128)),
                "update_proj_gap": int(optim_args.pop("update_proj_gap", 200)),
                "scale": float(optim_args.pop("scale", 0.25)),
                "proj_type": optim_args.pop("proj_type", "std"),
            }

            optimizer_cls, optimizer_kwargs = setup_low_rank_optimizer(
                args.optim, optimizer_mapping, galore_optim_kwargs
            )
            if args.optim == OptimizerNames.GALORE_ADAFACTOR:
                optimizer_kwargs.update({"scale_parameter": False, "relative_step": False})
        elif args.optim in [
            OptimizerNames.APOLLO_ADAMW,
            OptimizerNames.APOLLO_ADAMW_LAYERWISE,
        ]:
            if not is_apollo_torch_available():
                raise ImportError(
                    "You need to install `apollo_torch` in order to use APOLLO optimizers"
                    " install it with `pip install git+https://github.com/zhuhanqing/APOLLO`"
                )
            from apollo_torch import APOLLOAdamW

            optimizer_mapping = {
                OptimizerNames.APOLLO_ADAMW: APOLLOAdamW,
                OptimizerNames.APOLLO_ADAMW_LAYERWISE: APOLLOAdamW,
            }

            apollo_optim_kwargs = {
                "rank": int(optim_args.pop("rank", 128)),
                "proj": optim_args.pop("proj", "random"),
                "scale_type": optim_args.pop("scale_type", "channel"),
                "update_proj_gap": int(optim_args.pop("update_proj_gap", 200)),
                "scale": float(optim_args.pop("scale", 1.0)),
                "proj_type": optim_args.pop("proj_type", "std"),
            }
            apollo_optim_kwargs.update(adam_kwargs)

            optimizer_cls, optimizer_kwargs = setup_low_rank_optimizer(
                args.optim, optimizer_mapping, apollo_optim_kwargs
            )
        elif args.optim in [OptimizerNames.LOMO, OptimizerNames.ADALOMO]:
            if not is_lomo_available():
                raise ImportError(
                    "You need to install `lomo_optim` in order to use LOMO optimizers"
                    " install it with `pip install lomo-optim`"
                )
            if not is_accelerate_available("0.30.0"):
                raise ImportError("You need to have `accelerate>=0.30.0` to be able to use LOMO optimizers")

            if model is None:
                raise ValueError("You need to pass a `model` in order to correctly initialize a LOMO optimizer.")

            from lomo_optim import AdaLomo, Lomo

            if "ada" in args.optim:
                optimizer_cls = AdaLomo
            else:
                optimizer_cls = Lomo

            optimizer_kwargs.update({"model": model})
        elif args.optim == OptimizerNames.GROKADAMW:
            if not is_grokadamw_available():
                raise ValueError("Please install grokadamw with `pip install grokadamw`")

            from grokadamw import GrokAdamW

            optimizer_cls = GrokAdamW
            optimizer_kwargs.update(
                {
                    "alpha_init": float(optim_args.get("alpha_init", 0.98)),
                    "lamb": float(optim_args.get("lamb", 2.0)),
                    "gamma": float(optim_args.get("gamma", 0.1)),
                    "grokking_signal_decay_rate": float(optim_args.get("grokking_signal_decay_rate", 0.1)),
                    "gradient_clipping": float(optim_args.get("gradient_clipping", 1.0)),
                }
            )
        elif args.optim in [
            OptimizerNames.ADAMW_TORCH_4BIT,
            OptimizerNames.ADAMW_TORCH_8BIT,
        ]:
            if not is_torchao_available() or version.parse(importlib.metadata.version("torchao")) < version.parse(
                "0.4.0"
            ):
                raise ImportError(
                    "You need to have `torchao>=0.4.0` in order to use torch 4-bit optimizers."
                    "Install it with `pip install torchao` or follow the instructions here: https://github.com/pytorch/ao"
                )
            if version.parse(importlib.metadata.version("torch")) <= version.parse("2.4"):
                raise ImportError(
                    "You need to have `torch>2.4` in order to use torch 4-bit optimizers. "
                    "Install it with `pip install --upgrade torch` it is available on pipy. Otherwise, you need to install torch nightly."
                )
            if version.parse(importlib.metadata.version("torchao")) >= version.parse("0.11.0"):
                # https://github.com/pytorch/ao/pull/2159
                from torchao.optim import AdamW4bit, AdamW8bit
            else:
                from torchao.prototype.low_bit_optim import AdamW4bit, AdamW8bit
            if args.optim == OptimizerNames.ADAMW_TORCH_4BIT:
                optimizer_cls = AdamW4bit
            elif args.optim == OptimizerNames.ADAMW_TORCH_8BIT:
                optimizer_cls = AdamW8bit
            else:
                raise ValueError("Invalid optimizer")
            optimizer_kwargs.update(adam_kwargs)
        elif args.optim in [
            OptimizerNames.SCHEDULE_FREE_RADAM,
            OptimizerNames.SCHEDULE_FREE_ADAMW,
            OptimizerNames.SCHEDULE_FREE_SGD,
        ]:
            if not is_schedulefree_available():
                raise ImportError(
                    "You need to install `schedulefree` in order to use schedulefree optimizers. "
                    "Install it with `pip install schedulefree.`"
                )
            if not is_accelerate_available("0.30.0"):
                raise ImportError("You need to have `accelerate>=0.30.0` to be able to use schedulefree optimizers")
            from schedulefree import AdamWScheduleFree, SGDScheduleFree

            additional_optim_kwargs = {}
            require_warmup = True

            if args.optim == OptimizerNames.SCHEDULE_FREE_RADAM:
                if not is_schedulefree_available("1.4.0"):
                    raise ImportError(
                        "You need to install `schedulefree>=1.4.0` in order to use RAdamScheduleFree optimizer. "
                        "Install it with `pip install schedulefree.`"
                    )
                from schedulefree import RAdamScheduleFree

                optimizer_cls = RAdamScheduleFree
                additional_optim_kwargs = adam_kwargs
                require_warmup = False
            elif args.optim == OptimizerNames.SCHEDULE_FREE_ADAMW:
                optimizer_cls = AdamWScheduleFree
                additional_optim_kwargs = adam_kwargs
            elif args.optim == OptimizerNames.SCHEDULE_FREE_SGD:
                optimizer_cls = SGDScheduleFree
            else:
                raise ValueError("Invalid schedulefree optimizer")

            additional_optim_kwargs["weight_decay"] = args.weight_decay
            if require_warmup:
                additional_optim_kwargs["warmup_steps"] = args.warmup_steps
            additional_optim_kwargs.update(
                {
                    "weight_lr_power": float(optim_args.get("weight_lr_power", 2.0)),
                    "r": float(optim_args.get("r", 0.0)),
                }
            )
            optimizer_kwargs.update(additional_optim_kwargs)
        elif args.optim == OptimizerNames.STABLE_ADAMW:
            if not is_torch_optimi_available():
                raise ImportError(
                    "You need to install `torch-optimi` in order to use stable_adamw optimizers. "
                    "Install it with `pip install torch-optimi`."
                )
            from optimi import StableAdamW

            max_lr = optim_args.pop("max_lr", None)
            if max_lr is not None:
                max_lr = float(max_lr)

            kahan_sum = optim_args.pop("kahan_sum", None)
            if kahan_sum is not None:
                kahan_sum = bool(kahan_sum)

            stable_adamw_kwargs = {
                "decouple_lr": bool(optim_args.pop("decouple_lr", False)),
                "max_lr": max_lr,
                "kahan_sum": kahan_sum,
            }

            optimizer_cls = StableAdamW
            optimizer_kwargs.update(adam_kwargs)
            optimizer_kwargs.update(stable_adamw_kwargs)
        else:
            raise ValueError(f"Trainer cannot instantiate unsupported optimizer: {args.optim}")
        return optimizer_cls, optimizer_kwargs

    def create_scheduler(self, num_training_steps: int, optimizer: torch.optim.Optimizer = None):
        """
        Setup the scheduler. The optimizer of the trainer must have been set up either before this method is called or
        passed as an argument.

        Args:
            num_training_steps (int): The number of training steps to do.
        """
        if self.lr_scheduler is None:
            self.lr_scheduler = get_scheduler(
                self.args.lr_scheduler_type,
                optimizer=self.optimizer if optimizer is None else optimizer,
                num_warmup_steps=self.args.get_warmup_steps(num_training_steps),
                num_training_steps=num_training_steps,
                scheduler_specific_kwargs=self.args.lr_scheduler_kwargs,
            )
            self._created_lr_scheduler = True
        return self.lr_scheduler

    def num_examples(self, dataloader: DataLoader) -> int:
        """
        Helper to get number of samples in a [`~torch.utils.data.DataLoader`] by accessing its dataset. When
        dataloader.dataset does not exist or has no length, estimates as best it can
        """
        try:
            dataset = dataloader.dataset
            # Special case for IterableDatasetShard, we need to dig deeper
            if isinstance(dataset, IterableDatasetShard):
                return len(dataloader.dataset.dataset)
            return len(dataloader.dataset)
        except (NameError, AttributeError, TypeError):  # no dataset or length, estimate by length of dataloader
            return len(dataloader) * self.args.per_device_train_batch_size

    @staticmethod
    def num_tokens(train_dl: DataLoader, max_steps: Optional[int] = None) -> int:
        """
        Helper to get number of tokens in a [`~torch.utils.data.DataLoader`] by enumerating dataloader.
        """
        train_tokens = 0
        try:
            for batch in train_dl:
                tokens = batch["input_ids"].numel()
                if max_steps is not None:
                    return tokens * max_steps
                train_tokens += tokens
        except KeyError:
            logger.warning("Cannot get num_tokens from dataloader")
        return train_tokens

    def _hp_search_setup(self, trial: Union["optuna.Trial", dict[str, Any]]):
        """HP search setup code"""
        self._trial = trial

        if self.hp_search_backend is None or trial is None:
            return
        if self.hp_search_backend == HPSearchBackend.OPTUNA:
            params = self.hp_space(trial)
        elif self.hp_search_backend == HPSearchBackend.RAY:
            params = trial
            params.pop("wandb", None)
        elif self.hp_search_backend == HPSearchBackend.SIGOPT:
            params = {k: int(v) if isinstance(v, str) else v for k, v in trial.assignments.items()}
        elif self.hp_search_backend == HPSearchBackend.WANDB:
            params = trial

        for key, value in params.items():
            if not hasattr(self.args, key):
                logger.warning(
                    f"Trying to set {key} in the hyperparameter search but there is no corresponding field in"
                    " `TrainingArguments`."
                )
                continue
            old_attr = getattr(self.args, key, None)
            # Casting value to the proper type
            if old_attr is not None:
                value = type(old_attr)(value)

            setattr(self.args, key, value)
        if self.hp_search_backend == HPSearchBackend.OPTUNA:
            logger.info(f"Trial: {trial.params}")
        if self.hp_search_backend == HPSearchBackend.SIGOPT:
            logger.info(f"SigOpt Assignments: {trial.assignments}")
        if self.hp_search_backend == HPSearchBackend.WANDB:
            logger.info(f"W&B Sweep parameters: {trial}")
        if self.is_deepspeed_enabled:
            if self.args.deepspeed is None:
                raise ValueError("For sweeps with deepspeed, `args.deepspeed` must be set")

            self.accelerator.free_memory()

            # Rebuild the deepspeed config to reflect the updated training parameters
            from accelerate.utils import DeepSpeedPlugin

            from transformers.integrations.deepspeed import HfTrainerDeepSpeedConfig

            self.args.hf_deepspeed_config = HfTrainerDeepSpeedConfig(self.args.deepspeed)
            self.args.hf_deepspeed_config.trainer_config_process(self.args)
            self.args.deepspeed_plugin = DeepSpeedPlugin(hf_ds_config=self.args.hf_deepspeed_config)

            # From 1.0 on, we need to fully wipe the DS plugin when doing sweeps.
            # Simply calling `_reset_state` is enough and doesn't need a version pin.
            AcceleratorState()._reset_state()

        self.create_accelerator_and_postprocess()

    def _report_to_hp_search(self, trial: Union["optuna.Trial", dict[str, Any]], step: int, metrics: dict[str, float]):
        if self.hp_search_backend is None or trial is None:
            return
        metrics = metrics.copy()
        self.objective = self.compute_objective(metrics)
        if self.hp_search_backend == HPSearchBackend.OPTUNA:
            import optuna

            if hasattr(trial, "study") and not trial.study._is_multi_objective():
                trial.report(self.objective, step)
                if trial.should_prune():
                    self.callback_handler.on_train_end(self.args, self.state, self.control)
                    raise optuna.TrialPruned()
        elif self.hp_search_backend == HPSearchBackend.RAY:
            import ray.train

            with tempfile.TemporaryDirectory() as temp_checkpoint_dir:
                checkpoint = None
                if self.control.should_save:
                    self._tune_save_checkpoint(checkpoint_dir=temp_checkpoint_dir)
                    checkpoint = ray.train.Checkpoint.from_directory(temp_checkpoint_dir)
                metrics["objective"] = self.objective
                ray.train.report(metrics, checkpoint=checkpoint)

    def _tune_save_checkpoint(self, checkpoint_dir: str):
        output_dir = os.path.join(checkpoint_dir, f"{PREFIX_CHECKPOINT_DIR}-{self.state.global_step}")
        self.save_model(output_dir, _internal_call=True)
        if self.args.should_save:
            # Update the `TrainerControl` state to where we are currently
            self.state.stateful_callbacks["TrainerControl"] = self.control.state()
            self.state.save_to_json(os.path.join(output_dir, TRAINER_STATE_NAME))
            torch.save(self.optimizer.state_dict(), os.path.join(output_dir, OPTIMIZER_NAME))
            torch.save(self.lr_scheduler.state_dict(), os.path.join(output_dir, SCHEDULER_NAME))

    def call_model_init(self, trial=None):
        model_init_argcount = number_of_arguments(self.model_init)
        if model_init_argcount == 0:
            model = self.model_init()
        elif model_init_argcount == 1:
            model = self.model_init(trial)
        else:
            raise RuntimeError("model_init should have 0 or 1 argument.")

        if model is None:
            raise RuntimeError("model_init should not return None.")

        return model

    def torch_jit_model_eval(self, model, dataloader, training=False):
        if not training:
            if dataloader is None:
                logger.warning("failed to use PyTorch jit mode due to current dataloader is none.")
                return model
            example_batch = next(iter(dataloader))
            example_batch = self._prepare_inputs(example_batch)
            try:
                jit_model = copy.copy(model)
                jit_model.eval()
                original_forward = jit_model.__dict__.pop("_original_forward", None)
                # remove mixed precision hooks from the model
                if original_forward:
                    jit_model.forward = original_forward
                autocast_handler = AutocastKwargs(cache_enabled=False)
                with self.accelerator.autocast(autocast_handler=autocast_handler), torch.no_grad():
                    if isinstance(example_batch, dict):
                        jit_model = torch.jit.trace(jit_model, example_kwarg_inputs=example_batch, strict=False)
                    else:
                        jit_model = torch.jit.trace(
                            jit_model,
                            example_kwarg_inputs={key: example_batch[key] for key in example_batch},
                            strict=False,
                        )
                jit_model = torch.jit.freeze(jit_model)
                with torch.no_grad():
                    jit_model(**example_batch)
                    jit_model(**example_batch)
                model = jit_model
                self.use_cpu_amp = False
            except (RuntimeError, TypeError, ValueError, NameError, IndexError) as e:
                logger.warning(f"failed to use PyTorch jit mode due to: {e}.")

        return model

<<<<<<< HEAD
    def ipex_optimize_model(self, model, training=False, dtype=torch.float32):
        if not is_ipex_available():
            raise ImportError(
                "Using IPEX but IPEX is not installed or IPEX's version does not match current PyTorch, please refer"
                " to https://github.com/intel/intel-extension-for-pytorch."
            )

        import intel_extension_for_pytorch as ipex

        if not training:
            model.eval()
            dtype = torch.bfloat16 if not self.is_in_train and self.args.mixed_precision_config["full_eval"] else dtype
            # conv_bn_folding is disabled as it fails in symbolic tracing, resulting in ipex warnings
            model = ipex.optimize(model, dtype=dtype, level="O1", conv_bn_folding=False, inplace=not self.is_in_train)
        else:
            if not model.training:
                model.train()
            model, self.optimizer = ipex.optimize(
                model, dtype=dtype, optimizer=self.optimizer, inplace=True, level="O1"
            )

        return model

=======
>>>>>>> bda75b40
    def compare_trainer_and_checkpoint_args(self, training_args, trainer_state):
        attributes_map = {
            "logging_steps": "logging_steps",
            "eval_steps": "eval_steps",
            "save_steps": "save_steps",
        }

        has_warning = False
        warning_str = "Warning: The following arguments do not match the ones in the `trainer_state.json` within the checkpoint directory: "
        for arg_attr, state_attr in attributes_map.items():
            arg_value = getattr(training_args, arg_attr, None)
            state_value = getattr(trainer_state, state_attr, None)

            if arg_value is not None and state_value is not None and arg_value != state_value:
                warning_str += f"\n\t{arg_attr}: {arg_value} (from args) != {state_value} (from trainer_state.json)"
                has_warning = True

        # train bs is special as we need to account for multi-GPU
        train_bs_args = training_args.per_device_train_batch_size
        train_bs_state = trainer_state.train_batch_size // max(1, training_args.n_gpu)

        if train_bs_args != train_bs_state:
            warning_str += f"\n\tper_device_train_batch_size: {train_bs_args} (from args) != {train_bs_state} (from trainer_state.json)"
            has_warning = True

        if has_warning:
            logger.warning_once(warning_str)

    def _wrap_model(self, model, training=True, dataloader=None):
        if is_sagemaker_mp_enabled():
            # Wrapping the base model twice in a DistributedModel will raise an error.
            if isinstance(self.model_wrapped, smp.model.DistributedModel):
                return self.model_wrapped
            return smp.DistributedModel(model, backward_passes_per_step=self.args.gradient_accumulation_steps)

        # train/eval could be run multiple-times - if already wrapped, don't re-wrap it again
        if self.accelerator.unwrap_model(model, keep_torch_compile=False) is not model:
            return model

        # Mixed precision training with apex
        if self.use_apex and training:
<<<<<<< HEAD
            model, self.optimizer = amp.initialize(
                model, self.optimizer, opt_level=self.args.mixed_precision_config["fp16_opt_level"]
            )
=======
            from apex import amp

            model, self.optimizer = amp.initialize(model, self.optimizer, opt_level=self.args.fp16_opt_level)
>>>>>>> bda75b40

        # Multi-gpu training (should be after apex fp16 initialization) / 8bit models does not support DDP
        if self.args.n_gpu > 1 and not getattr(model, "is_loaded_in_8bit", False):
            model = nn.DataParallel(model)

        if self.args.jit_mode_eval:
            start_time = time.time()
            model = self.torch_jit_model_eval(model, dataloader, training)
            self.jit_compilation_time = round(time.time() - start_time, 4)

        # Note: in torch.distributed mode, there's no point in wrapping the model
        # inside a DistributedDataParallel as we'll be under `no_grad` anyways.
        if not training:
            return model

        # Distributed training (should be after apex fp16 initialization)
        # Distributed training using PyTorch FSDP
        if self.is_fsdp_xla_enabled:
            try:
                from torch_xla.distributed.fsdp import XlaFullyShardedDataParallel as FSDP
                from torch_xla.distributed.fsdp import checkpoint_module
                from torch_xla.distributed.fsdp.wrap import (
                    size_based_auto_wrap_policy,
                    transformer_auto_wrap_policy,
                )

                if self.is_fsdp_xla_v2_enabled:
                    from torch_xla.experimental.spmd_fully_sharded_data_parallel import (
                        SpmdFullyShardedDataParallel as FSDPv2,
                    )
            except ImportError:
                raise ImportError("Missing XLA FSDP related module; please make sure to use torch-xla >= 2.0.")
            auto_wrap_policy = None
            auto_wrapper_callable = None
            default_transformer_cls_names_to_wrap = getattr(model, "_no_split_modules", None)
            fsdp_transformer_layer_cls_to_wrap = self.args.fsdp_config.get(
                "transformer_layer_cls_to_wrap", default_transformer_cls_names_to_wrap
            )

            if self.args.fsdp_config["min_num_params"] > 0:
                auto_wrap_policy = functools.partial(
                    size_based_auto_wrap_policy, min_num_params=self.args.fsdp_config["min_num_params"]
                )
            elif fsdp_transformer_layer_cls_to_wrap is not None:
                transformer_cls_to_wrap = set()
                for layer_class in fsdp_transformer_layer_cls_to_wrap:
                    transformer_cls = get_module_class_from_name(model, layer_class)
                    if transformer_cls is None:
                        raise Exception("Could not find the transformer layer class to wrap in the model.")
                    else:
                        transformer_cls_to_wrap.add(transformer_cls)

                auto_wrap_policy = functools.partial(
                    transformer_auto_wrap_policy,
                    # Transformer layer class to wrap
                    transformer_layer_cls=transformer_cls_to_wrap,
                )
            fsdp_kwargs = self.args.xla_fsdp_config
            if self.args.fsdp_config["xla_fsdp_grad_ckpt"]:
                if model.config.use_cache:
                    logger.warning_once(
                        "`use_cache=True` is incompatible with gradient checkpointing. Setting `use_cache=False`."
                    )
                    model.config.use_cache = False

                # Apply gradient checkpointing to auto-wrapped sub-modules if specified
                def auto_wrapper_callable(m, *args, **kwargs):
                    target_cls = FSDP if not self.is_fsdp_xla_v2_enabled else FSDPv2
                    return target_cls(checkpoint_module(m), *args, **kwargs)

            # Wrap the base model with an outer FSDP wrapper
            if self.is_fsdp_xla_v2_enabled:

                def shard_output(output, mesh):
                    from .modeling_outputs import CausalLMOutputWithPast

                    real_output = None
                    if isinstance(output, torch.Tensor):
                        real_output = output
                    elif isinstance(output, tuple):
                        real_output = output[0]
                    elif isinstance(output, CausalLMOutputWithPast):
                        real_output = output.logits

                    if real_output is None:
                        raise ValueError("Something went wrong, the output of the model shouldn't be `None`")
                    xs.mark_sharding(real_output, mesh, ("fsdp", None, None))

                self.model = model = FSDPv2(
                    model,
                    shard_output=shard_output,
                    auto_wrap_policy=auto_wrap_policy,
                    auto_wrapper_callable=auto_wrapper_callable,
                )
            else:
                self.model = model = FSDP(
                    model,
                    auto_wrap_policy=auto_wrap_policy,
                    auto_wrapper_callable=auto_wrapper_callable,
                    **fsdp_kwargs,
                )

            # Patch `xm.optimizer_step` should not reduce gradients in this case,
            # as FSDP does not need gradient reduction over sharded parameters.
            def patched_optimizer_step(optimizer, barrier=False, optimizer_args={}):
                loss = optimizer.step(**optimizer_args)
                if barrier:
                    xm.mark_step()
                return loss

            xm.optimizer_step = patched_optimizer_step
        elif is_sagemaker_dp_enabled():
            model = nn.parallel.DistributedDataParallel(
                model, device_ids=[int(os.getenv("SMDATAPARALLEL_LOCAL_RANK"))]
            )
        elif self.args.parallel_mode == ParallelMode.DISTRIBUTED:
            if is_torch_neuroncore_available():
                return model
            kwargs = {}
            if self.args.ddp_find_unused_parameters is not None:
                kwargs["find_unused_parameters"] = self.args.ddp_find_unused_parameters
            elif isinstance(model, PreTrainedModel):
                # find_unused_parameters breaks checkpointing as per
                # https://github.com/huggingface/transformers/pull/4659#issuecomment-643356021
                kwargs["find_unused_parameters"] = not model.is_gradient_checkpointing
            else:
                kwargs["find_unused_parameters"] = True

            if self.args.ddp_bucket_cap_mb is not None:
                kwargs["bucket_cap_mb"] = self.args.ddp_bucket_cap_mb

            if self.args.ddp_broadcast_buffers is not None:
                kwargs["broadcast_buffers"] = self.args.ddp_broadcast_buffers

            self.accelerator.ddp_handler = DistributedDataParallelKwargs(**kwargs)

        return model

    def train(
        self,
        resume_from_checkpoint: Optional[Union[str, bool]] = None,
        trial: Union["optuna.Trial", dict[str, Any], None] = None,
        ignore_keys_for_eval: Optional[list[str]] = None,
        **kwargs,
    ):
        """
        Main training entry point.

        Args:
            resume_from_checkpoint (`str` or `bool`, *optional*):
                If a `str`, local path to a saved checkpoint as saved by a previous instance of [`Trainer`]. If a
                `bool` and equals `True`, load the last checkpoint in *args.output_dir* as saved by a previous instance
                of [`Trainer`]. If present, training will resume from the model/optimizer/scheduler states loaded here.
            trial (`optuna.Trial` or `dict[str, Any]`, *optional*):
                The trial run or the hyperparameter dictionary for hyperparameter search.
            ignore_keys_for_eval (`list[str]`, *optional*)
                A list of keys in the output of your model (if it is a dictionary) that should be ignored when
                gathering predictions for evaluation during the training.
            kwargs (`dict[str, Any]`, *optional*):
                Additional keyword arguments used to hide deprecated arguments
        """
        if resume_from_checkpoint is False:
            resume_from_checkpoint = None

        # memory metrics - must set up as early as possible
        self._memory_tracker.start()

        args = self.args

        self.is_in_train = True

        # Attach NEFTune hooks if necessary
        if self.neftune_noise_alpha is not None:
            self.model = self._activate_neftune(self.model)

        # do_train is not a reliable argument, as it might not be set and .train() still called, so
        # the following is a workaround:
        if (
            args.mixed_precision_config["full_eval"]
            and not args.do_train
            and not self.is_model_parallel
            and self.model_init is None
        ):
            self._move_model_to_device(self.model, args.device)

        if "model_path" in kwargs:
            resume_from_checkpoint = kwargs.pop("model_path")
            warnings.warn(
                "`model_path` is deprecated and will be removed in a future version. Use `resume_from_checkpoint` "
                "instead.",
                FutureWarning,
            )
        if len(kwargs) > 0:
            raise TypeError(f"train() got unexpected keyword arguments: {', '.join(list(kwargs.keys()))}.")
        # This might change the seed so needs to run first.
        self._hp_search_setup(trial)
        self._train_batch_size = self.args.train_batch_size

        # Model re-init
        model_reloaded = False
        if self.model_init is not None:
            # Seed must be set before instantiating the model when using model_init.
            enable_full_determinism(self.args.seed) if self.args.full_determinism else set_seed(self.args.seed)
            self.model = self.call_model_init(trial)
            model_reloaded = True
            # Reinitializes optimizer and scheduler
            self.optimizer, self.lr_scheduler = None, None

        # Load potential model checkpoint
        if isinstance(resume_from_checkpoint, bool) and resume_from_checkpoint:
            resume_from_checkpoint = get_last_checkpoint(args.output_dir)
            if resume_from_checkpoint is None:
                raise ValueError(f"No valid checkpoint found in output directory ({args.output_dir})")

        if resume_from_checkpoint is not None:
            if not is_sagemaker_mp_enabled() and not self.is_deepspeed_enabled and not self.is_fsdp_enabled:
                self._load_from_checkpoint(resume_from_checkpoint)
            # In case of repeating the find_executable_batch_size, set `self._train_batch_size` properly
            state = TrainerState.load_from_json(os.path.join(resume_from_checkpoint, TRAINER_STATE_NAME))
            if state.train_batch_size is not None:
                self._train_batch_size = state.train_batch_size

        # If model was re-initialized, put it on the right device and update self.model_wrapped
        if model_reloaded:
            if self.place_model_on_device:
                self._move_model_to_device(self.model, args.device)
            self.model_wrapped = self.model

        inner_training_loop = find_executable_batch_size(
            self._inner_training_loop, self._train_batch_size, args.auto_find_batch_size
        )
        if args.push_to_hub:
            try:
                # Disable progress bars when uploading models during checkpoints to avoid polluting stdout
                hf_hub_utils.disable_progress_bars()
                return inner_training_loop(
                    args=args,
                    resume_from_checkpoint=resume_from_checkpoint,
                    trial=trial,
                    ignore_keys_for_eval=ignore_keys_for_eval,
                )
            finally:
                hf_hub_utils.enable_progress_bars()
        else:
            return inner_training_loop(
                args=args,
                resume_from_checkpoint=resume_from_checkpoint,
                trial=trial,
                ignore_keys_for_eval=ignore_keys_for_eval,
            )

    def get_tp_size(self) -> int:
        """Get the tensor parallel size from either the model or DeepSpeed config."""

        # 1. Check model.tp_size first
        if (model_tp := getattr(self.model, "_tp_size", None)) is not None:
            return model_tp

        # 2. Fall back to DeepSpeed config if enabled
        if self.is_deepspeed_enabled and (deepspeed_config := getattr(self.args, "hf_deepspeed_config", None)):
            return deepspeed_config.config.get("tensor_parallel", {}).get("autotp_size", 1)

        # 3. Default fallback
        return 1

    def get_total_train_batch_size(self, args) -> int:
        """Calculates total batch size (micro_batch * grad_accum * dp_world_size).

        Note: Only considers DP and TP (dp_world_size = world_size // tp_size)."""
        dp_world_size = args.world_size // self.get_tp_size()
        return self._train_batch_size * args.gradient_accumulation_steps * dp_world_size

    def _inner_training_loop(
        self, batch_size=None, args=None, resume_from_checkpoint=None, trial=None, ignore_keys_for_eval=None
    ):
        self.accelerator.free_memory()
        self._train_batch_size = batch_size
        if self.args.auto_find_batch_size:
            if self.state.train_batch_size != self._train_batch_size:
                from accelerate.utils import release_memory

                (self.model_wrapped,) = release_memory(self.model_wrapped)
                self.model_wrapped = self.model

                # Check for DeepSpeed *after* the initial pass and modify the config
                if self.is_deepspeed_enabled:
                    # Temporarily unset `self.args.train_batch_size`
                    original_bs = self.args.per_device_train_batch_size
                    self.args.per_device_train_batch_size = self._train_batch_size // max(1, self.args.n_gpu)
                    self.propagate_args_to_deepspeed(True)
                    self.args.per_device_train_batch_size = original_bs
            self.state.train_batch_size = self._train_batch_size
        logger.debug(f"Currently training with a batch size of: {self._train_batch_size}")
        # Data loader and number of training steps
        train_dataloader = self.get_train_dataloader()
        if self.is_fsdp_xla_v2_enabled:
            train_dataloader = tpu_spmd_dataloader(train_dataloader)

        # Setting up training control variables:
        # number of training epochs: num_train_epochs
        # number of training steps per epoch: num_update_steps_per_epoch
        # total number of training steps to execute: max_steps
        total_train_batch_size = self.get_total_train_batch_size(args)

        (
            num_train_epochs,
            num_update_steps_per_epoch,
            num_examples,
            num_train_samples,
            epoch_based,
            len_dataloader,
            max_steps,
        ) = self.set_initial_training_values(args, train_dataloader, total_train_batch_size)

        num_train_tokens = None
        if self.args.include_tokens_per_second:
            num_train_tokens = self.num_tokens(train_dataloader, None if epoch_based else max_steps)
            # If going by epochs, multiply tokens linearly
            if len_dataloader is not None and epoch_based:
                num_train_tokens *= args.num_train_epochs
            # Otherwise since its steps, we just multiply by grad accum
            else:
                num_train_tokens *= args.gradient_accumulation_steps

        if DebugOption.UNDERFLOW_OVERFLOW in self.args.debug:
            if self.args.n_gpu > 1:
                # nn.DataParallel(model) replicates the model, creating new variables and module
                # references registered here no longer work on other gpus, breaking the module
                raise ValueError(
                    "Currently --debug underflow_overflow is not supported under DP. Please use DDP"
                    " (torchrun or torch.distributed.launch (deprecated))."
                )
            else:
                debug_overflow = DebugUnderflowOverflow(self.model)  # noqa

        delay_optimizer_creation = is_sagemaker_mp_enabled() or self.is_fsdp_xla_enabled or self.is_fsdp_enabled

        # Can't delay optimizer creation when using FSDP2: https://github.com/huggingface/accelerate/blob/3f636d626063ffcf9a337c7d3624d61b7d187d59/src/accelerate/accelerator.py#L1404
        is_fsdp2 = self.is_fsdp_enabled and (getattr(self.accelerator.state.fsdp_plugin, "fsdp_version", 1) == 2)
        if is_fsdp2:
            delay_optimizer_creation = False

        # We need to reset the scheduler, as its parameters may be different on subsequent calls
        if self._created_lr_scheduler:
            self.lr_scheduler = None
            self._created_lr_scheduler = False

        if self.is_deepspeed_enabled:
            self.optimizer, self.lr_scheduler = deepspeed_init(self, num_training_steps=max_steps)

        if not delay_optimizer_creation:
            self.create_optimizer_and_scheduler(num_training_steps=max_steps)

        self.state = TrainerState(
            stateful_callbacks=[
                cb for cb in self.callback_handler.callbacks + [self.control] if isinstance(cb, ExportableState)
            ]
        )
        self.state.is_hyper_param_search = trial is not None
        self.state.train_batch_size = self._train_batch_size

        # Compute absolute values for logging, eval, and save if given as ratio
        self.state.compute_steps(args, max_steps)

        # Activate gradient checkpointing if needed
        if args.gradient_checkpointing:
            self.model.gradient_checkpointing_enable(gradient_checkpointing_kwargs=args.gradient_checkpointing_kwargs)

        model = self._wrap_model(self.model_wrapped)

        # as the model is wrapped, don't use `accelerator.prepare`
        # this is for unhandled cases such as
        # FSDP-XLA, SageMaker MP/DP, DataParallel, IPEX
        use_accelerator_prepare = True if model is self.model else False

        if use_accelerator_prepare and self.is_fsdp_enabled:
            # In case of auto_find_batch_size=True
            # Remove FSDP wrapping from sub-models.
            self.model = unwrap_model(self.model, recursive=True)

        if delay_optimizer_creation:
            if use_accelerator_prepare:
                # configure fsdp plugin for qlora if any
                self._fsdp_qlora_plugin_updates()
                if self.accelerator.mixed_precision != "fp8":
                    self.model = self.accelerator.prepare(self.model)
            self.create_optimizer_and_scheduler(num_training_steps=max_steps)

        # prepare using `accelerator` prepare
        if use_accelerator_prepare:
            self.model.train()
            if hasattr(self.lr_scheduler, "step"):
                if self.use_apex:
                    model = self.accelerator.prepare(self.model)
                else:
                    # We should avoid accelerate preparing the model in TP case since we dont need it as it is handled by transformers from_pretrained and also it goes into DDP based preparation.
                    if self.is_tp_enabled:
                        self.optimizer = self.accelerator.prepare(self.optimizer)
                    else:
                        model, self.optimizer = self.accelerator.prepare(self.model, self.optimizer)
            else:
                # to handle cases wherein we pass "DummyScheduler" such as when it is specified in DeepSpeed config.
                model, self.optimizer, self.lr_scheduler = self.accelerator.prepare(
                    self.model, self.optimizer, self.lr_scheduler
                )
        elif self.args.optim in [OptimizerNames.LOMO, OptimizerNames.ADALOMO]:
            # In this case we are in DDP + LOMO, which should be supported
            self.optimizer = self.accelerator.prepare(self.optimizer)

        if self.is_fsdp_enabled:
            self.model = self.model_wrapped = model

        # for the rest of this function `model` is the outside model, whether it was wrapped or not
        if model is not self.model:
            self.model_wrapped = model

        # backward compatibility
        if self.is_deepspeed_enabled:
            self.deepspeed = self.model_wrapped

        # ckpt loading
        if resume_from_checkpoint is not None:
            if self.is_deepspeed_enabled:
                deepspeed_load_checkpoint(
                    self.model_wrapped, resume_from_checkpoint, load_module_strict=not _is_peft_model(self.model)
                )
            elif is_sagemaker_mp_enabled() or self.is_fsdp_enabled:
                self._load_from_checkpoint(resume_from_checkpoint, self.model_wrapped)

        # Check if saved optimizer or scheduler states exist
        self._load_optimizer_and_scheduler(resume_from_checkpoint)
        self._load_scaler(resume_from_checkpoint)

        # important: at this point:
        # self.model         is the Transformers Model
        # self.model_wrapped is DDP(Transformers Model), Deepspeed(Transformers Model),
        # FSDP(Transformers Model), Dynamo Optimized Module(Transformers Model) etc.

        # Train!
        logger.info("***** Running training *****")
        logger.info(f"  Num examples = {num_examples:,}")
        logger.info(f"  Num Epochs = {num_train_epochs:,}")
        logger.info(f"  Instantaneous batch size per device = {self.args.per_device_train_batch_size:,}")
        if self.args.per_device_train_batch_size != self._train_batch_size:
            logger.info(f"  Training with DataParallel so batch size has been adjusted to: {self._train_batch_size:,}")
        logger.info(f"  Total train batch size (w. parallel, distributed & accumulation) = {total_train_batch_size:,}")
        logger.info(f"  Gradient Accumulation steps = {args.gradient_accumulation_steps}")
        logger.info(f"  Total optimization steps = {max_steps:,}")
        logger.info(f"  Number of trainable parameters = {get_model_param_count(model, trainable_only=True):,}")

        self.state.epoch = 0
        start_time = time.time()
        epochs_trained = 0
        steps_trained_in_current_epoch = 0
        steps_trained_progress_bar = None

        # Check if continuing training from a checkpoint
        if resume_from_checkpoint is not None and os.path.isfile(
            os.path.join(resume_from_checkpoint, TRAINER_STATE_NAME)
        ):
            self.state = TrainerState.load_from_json(os.path.join(resume_from_checkpoint, TRAINER_STATE_NAME))
            self.compare_trainer_and_checkpoint_args(self.args, self.state)
            self._load_callback_state()
            epochs_trained = int(self.state.global_step // num_update_steps_per_epoch)
            if not args.ignore_data_skip:
                steps_trained_in_current_epoch = self.state.global_step % (num_update_steps_per_epoch)
                steps_trained_in_current_epoch *= args.gradient_accumulation_steps
            else:
                steps_trained_in_current_epoch = 0

            logger.info("  Continuing training from checkpoint, will skip to saved global_step")
            logger.info(f"  Continuing training from epoch {epochs_trained}")
            logger.info(f"  Continuing training from global step {self.state.global_step}")
            if not args.ignore_data_skip:
                logger.info(
                    f"  Will skip the first {epochs_trained} epochs then the first"
                    f" {steps_trained_in_current_epoch} batches in the first epoch."
                )

        # Update the references
        for attr in ("model", "optimizer", "lr_scheduler"):
            setattr(self.callback_handler, attr, getattr(self, attr))
        self.callback_handler.train_dataloader = train_dataloader

        self.state.init_training_references(self, max_steps, num_train_epochs, trial)

        # tr_loss is a tensor to avoid synchronization of TPUs through .item()
        tr_loss = torch.tensor(0.0, device=args.device)
        # _total_loss_scalar is updated everytime .item() has to be called on tr_loss and stores the sum of all losses
        self._total_loss_scalar = 0.0
        self._globalstep_last_logged = self.state.global_step
        model.zero_grad()
        grad_norm: Optional[float] = None
        learning_rate = None
        self.control = self.callback_handler.on_train_begin(args, self.state, self.control)

        if args.eval_on_start:
            self._evaluate(trial, ignore_keys_for_eval, skip_scheduler=True)

        for epoch in range(epochs_trained, num_train_epochs):
            epoch_dataloader = train_dataloader
            if hasattr(epoch_dataloader, "set_epoch"):
                epoch_dataloader.set_epoch(epoch)

            # Reset the past mems state at the beginning of each epoch if necessary.
            if args.past_index >= 0:
                self._past = None

            steps_in_epoch = (
                len(epoch_dataloader)
                if len_dataloader is not None
                else args.max_steps * args.gradient_accumulation_steps
            )
            self.control = self.callback_handler.on_epoch_begin(args, self.state, self.control)

            if epoch == epochs_trained and resume_from_checkpoint is not None and steps_trained_in_current_epoch == 0:
                self._load_rng_state(resume_from_checkpoint)

            rng_to_sync = False
            steps_skipped = 0
            if steps_trained_in_current_epoch > 0:
                epoch_dataloader = skip_first_batches(epoch_dataloader, steps_trained_in_current_epoch)
                steps_skipped = steps_trained_in_current_epoch
                steps_trained_in_current_epoch = 0
                rng_to_sync = True

            step = -1
            epoch_iterator = iter(epoch_dataloader)
            # We chunkify the epoch iterator into gradient accumulation steps `n` batches
            remainder = steps_in_epoch % args.gradient_accumulation_steps
            if remainder == 0:
                remainder = args.gradient_accumulation_steps
            update_step = -1
            total_updates = steps_in_epoch // args.gradient_accumulation_steps + int(
                remainder < args.gradient_accumulation_steps
            )
            for _ in range(total_updates):
                update_step += 1
                num_batches = args.gradient_accumulation_steps if update_step != (total_updates - 1) else remainder
                batch_samples, num_items_in_batch = self.get_batch_samples(epoch_iterator, num_batches, args.device)
                for i, inputs in enumerate(batch_samples):
                    step += 1
                    do_sync_step = (step + 1) % args.gradient_accumulation_steps == 0 or (step + 1) == steps_in_epoch
                    # Since we perform prefetching, we need to manually set sync_gradients
                    self.accelerator.gradient_state._set_sync_gradients(do_sync_step)

                    if self.args.include_num_input_tokens_seen:
                        main_input_name = getattr(self.model, "main_input_name", "input_ids")
                        if main_input_name not in inputs:
                            logger.warning(
                                "Tried to track the number of tokens seen, however the current model is "
                                "not configured properly to know what item is the input. To fix this, add "
                                "a `main_input_name` attribute to the model class you are using."
                            )
                        else:
                            input_tokens = inputs[main_input_name].numel()
                            input_tokens = torch.tensor(input_tokens, device=self.args.device, dtype=torch.int64)
                            self.state.num_input_tokens_seen += self.accelerator.gather(input_tokens).sum().item()
                    if rng_to_sync:
                        self._load_rng_state(resume_from_checkpoint)
                        rng_to_sync = False

                    # Skip past any already trained steps if resuming training
                    if steps_trained_in_current_epoch > 0:
                        steps_trained_in_current_epoch -= 1
                        if steps_trained_progress_bar is not None:
                            steps_trained_progress_bar.update(1)
                        if steps_trained_in_current_epoch == 0:
                            self._load_rng_state(resume_from_checkpoint)
                        continue
                    elif steps_trained_progress_bar is not None:
                        steps_trained_progress_bar.close()
                        steps_trained_progress_bar = None

                    if step % args.gradient_accumulation_steps == 0:
                        self.control = self.callback_handler.on_step_begin(args, self.state, self.control)

                    # We explicitly want to avoid relying on `accelerator.accumulate` for generation training
                    context = (
                        functools.partial(self.accelerator.no_sync, model=model)
                        if i != len(batch_samples) - 1
                        and self.accelerator.distributed_type != DistributedType.DEEPSPEED
                        else contextlib.nullcontext
                    )
                    with context():
                        tr_loss_step = self.training_step(model, inputs, num_items_in_batch)

                    if (
                        args.logging_nan_inf_filter
                        and not is_torch_xla_available()
                        and (torch.isnan(tr_loss_step) or torch.isinf(tr_loss_step))
                    ):
                        # if loss is nan or inf simply add the average of previous logged losses
                        tr_loss = tr_loss + tr_loss / (1 + self.state.global_step - self._globalstep_last_logged)
                    else:
                        if tr_loss.device != tr_loss_step.device:
                            raise ValueError(
                                f"Calculated loss must be on the original device: {tr_loss.device} but device in use is {tr_loss_step.device}"
                            )
                        tr_loss = tr_loss + tr_loss_step

                    self.current_flos += float(self.floating_point_ops(inputs))

                    if do_sync_step:
                        # Since we perform prefetching, we need to manually set sync_gradients to True
                        self.accelerator.gradient_state._set_sync_gradients(True)

                        # Gradient clipping
                        if args.max_grad_norm is not None and args.max_grad_norm > 0:
                            if is_sagemaker_mp_enabled() and args.mixed_precision_dtype == "fp16":
                                _grad_norm = self.optimizer.clip_master_grads(args.max_grad_norm)
                            elif self.use_apex:
                                from apex import amp

                                # Revert to normal clipping otherwise, handling Apex or full precision
                                _grad_norm = nn.utils.clip_grad_norm_(
                                    amp.master_params(self.optimizer),
                                    args.max_grad_norm,
                                )
                            else:
                                grad_norm_context = contextlib.nullcontext
                                if self.is_tp_enabled:
                                    from torch.distributed._tensor.experimental import implicit_replication

                                    grad_norm_context = implicit_replication
                                with grad_norm_context():
                                    _grad_norm = self.accelerator.clip_grad_norm_(
                                        model.parameters(),
                                        args.max_grad_norm,
                                    )

                            if (
                                is_accelerate_available()
                                and self.accelerator.distributed_type == DistributedType.DEEPSPEED
                            ):
                                grad_norm = model.get_global_grad_norm()
                                # In some cases the grad norm may not return a float
                                if hasattr(grad_norm, "item"):
                                    grad_norm = grad_norm.item()
                            else:
                                grad_norm = _grad_norm

                        self.control = self.callback_handler.on_pre_optimizer_step(args, self.state, self.control)

                        self.optimizer.step()

                        self.control = self.callback_handler.on_optimizer_step(args, self.state, self.control)

                        # get leaning rate before update
                        learning_rate = self._get_learning_rate()

                        if not self.accelerator.optimizer_step_was_skipped:
                            # Delay optimizer scheduling until metrics are generated
                            if not isinstance(self.lr_scheduler, torch.optim.lr_scheduler.ReduceLROnPlateau):
                                self.lr_scheduler.step()

                        model.zero_grad()
                        self.state.global_step += 1
                        self.state.epoch = epoch + (step + 1 + steps_skipped) / steps_in_epoch
                        self.control = self.callback_handler.on_step_end(args, self.state, self.control)
                        self._maybe_log_save_evaluate(
                            tr_loss,
                            grad_norm,
                            model,
                            trial,
                            epoch,
                            ignore_keys_for_eval,
                            start_time,
                            learning_rate=learning_rate,
                        )
                    else:
                        self.control = self.callback_handler.on_substep_end(args, self.state, self.control)

                    # PyTorch/XLA relies on the data loader to insert the mark_step for
                    # each step. Since we are breaking the loop early, we need to manually
                    # insert the mark_step here.
                    if self.control.should_epoch_stop or self.control.should_training_stop:
                        if is_torch_xla_available():
                            xm.mark_step()
                        break
                # We also need to break out of the nested loop
                if self.control.should_epoch_stop or self.control.should_training_stop:
                    if is_torch_xla_available():
                        xm.mark_step()
                    break
            if step < 0:
                logger.warning(
                    "There seems not to be a single sample in your epoch_iterator, stopping training at step"
                    f" {self.state.global_step}! This is expected if you're using an IterableDataset and set"
                    f" num_steps ({max_steps}) higher than the number of available samples."
                )
                self.control.should_training_stop = True

            self.control = self.callback_handler.on_epoch_end(args, self.state, self.control)
            self._maybe_log_save_evaluate(
                tr_loss, grad_norm, model, trial, epoch, ignore_keys_for_eval, start_time, learning_rate=learning_rate
            )

            if DebugOption.TPU_METRICS_DEBUG in self.args.debug:
                if is_torch_xla_available():
                    # tpu-comment: Logging debug metrics for PyTorch/XLA (compile, execute times, ops, etc.)
                    xm.master_print(met.metrics_report())
                else:
                    logger.warning(
                        "You enabled PyTorch/XLA debug metrics but you don't have a TPU "
                        "configured. Check your training configuration if this is unexpected."
                    )
            if self.control.should_training_stop:
                break

        if args.past_index and hasattr(self, "_past"):
            # Clean the state at the end of training
            delattr(self, "_past")

        logger.info("\n\nTraining completed. Do not forget to share your model on huggingface.co/models =)\n\n")
        if args.load_best_model_at_end and self.state.best_model_checkpoint is not None:
            # Wait for everyone to get here so we are sure the model has been saved by process 0.
            if is_torch_xla_available():
                xm.rendezvous("load_best_model_at_end")
            elif args.parallel_mode == ParallelMode.DISTRIBUTED:
                dist.barrier()
            elif is_sagemaker_mp_enabled():
                smp.barrier()

            self._load_best_model()

        # add remaining tr_loss
        self._total_loss_scalar += tr_loss.item()
        effective_global_step = max(self.state.global_step, 0.001)  # Avoid ZeroDivisionError
        train_loss = self._total_loss_scalar / effective_global_step

        metrics = speed_metrics(
            "train",
            start_time,
            num_samples=num_train_samples,
            num_steps=self.state.max_steps,
            num_tokens=num_train_tokens,
        )
        self.store_flos()
        metrics["total_flos"] = self.state.total_flos
        metrics["train_loss"] = train_loss

        self.is_in_train = False

        self._memory_tracker.stop_and_update_metrics(metrics)

        self.log(metrics)

        run_dir = self._get_output_dir(trial)
        checkpoints_sorted = self._sorted_checkpoints(use_mtime=False, output_dir=run_dir)

        # Delete the last checkpoint when save_total_limit=1 if it's different from the best checkpoint and process allowed to save.
        if self.args.should_save and self.state.best_model_checkpoint is not None and self.args.save_total_limit == 1:
            for checkpoint in checkpoints_sorted:
                if not os.path.samefile(checkpoint, self.state.best_model_checkpoint):
                    logger.info(f"Deleting older checkpoint [{checkpoint}] due to args.save_total_limit")
                    shutil.rmtree(checkpoint, ignore_errors=True)

        self.control = self.callback_handler.on_train_end(args, self.state, self.control)

        # Wait for the checkpoint to be uploaded.
        self._finish_current_push()

        # After training we make sure to retrieve back the original forward pass method
        # for the embedding layer by removing the forward post hook.
        if self.neftune_noise_alpha is not None:
            self._deactivate_neftune(self.model)

        return TrainOutput(self.state.global_step, train_loss, metrics)

    def _get_output_dir(self, trial):
        if self.hp_search_backend is not None and trial is not None:
            if self.hp_search_backend == HPSearchBackend.OPTUNA:
                run_id = trial.number
            elif self.hp_search_backend == HPSearchBackend.RAY:
                import ray.train

                run_id = ray.train.get_context().get_trial_id()
            elif self.hp_search_backend == HPSearchBackend.SIGOPT:
                run_id = trial.id
            elif self.hp_search_backend == HPSearchBackend.WANDB:
                import wandb

                run_id = wandb.run.id
            run_name = self.hp_name(trial) if self.hp_name is not None else f"run-{run_id}"
            run_dir = os.path.join(self.args.output_dir, run_name)
        else:
            run_dir = self.args.output_dir
        return run_dir

    def _load_from_checkpoint(self, resume_from_checkpoint, model=None):
        if model is None:
            model = self.model

        config_file = os.path.join(resume_from_checkpoint, CONFIG_NAME)
        adapter_weights_file = os.path.join(resume_from_checkpoint, ADAPTER_WEIGHTS_NAME)
        adapter_safe_weights_file = os.path.join(resume_from_checkpoint, ADAPTER_SAFE_WEIGHTS_NAME)
        weights_file = os.path.join(resume_from_checkpoint, WEIGHTS_NAME)
        weights_index_file = os.path.join(resume_from_checkpoint, WEIGHTS_INDEX_NAME)
        safe_weights_file = os.path.join(resume_from_checkpoint, SAFE_WEIGHTS_NAME)
        safe_weights_index_file = os.path.join(resume_from_checkpoint, SAFE_WEIGHTS_INDEX_NAME)
        is_fsdp_ckpt = os.path.isdir(resume_from_checkpoint) and (
            # this checks the FSDP state dict when `SHARDED_STATE_DICT` is used
            any(
                FSDP_MODEL_NAME in folder_name
                for folder_name in os.listdir(resume_from_checkpoint)
                if os.path.isdir(os.path.join(resume_from_checkpoint, folder_name))
            )
            # this checks the FSDP state dict when `FULL_STATE_DICT` is used
            or os.path.isfile(os.path.join(resume_from_checkpoint, f"{FSDP_MODEL_NAME}.bin"))
        )
        # if multiple adapters exist, they get saved in sub directories
        adapter_subdirs = (
            [
                folder_name
                for folder_name in os.listdir(resume_from_checkpoint)
                if os.path.isdir(os.path.join(resume_from_checkpoint, folder_name))
                and (
                    os.path.isfile(os.path.join(resume_from_checkpoint, folder_name, ADAPTER_WEIGHTS_NAME))
                    or os.path.isfile(os.path.join(resume_from_checkpoint, folder_name, ADAPTER_SAFE_WEIGHTS_NAME))
                )
            ]
            if os.path.isdir(resume_from_checkpoint)
            else []
        )

        if is_fsdp_ckpt and not self.is_fsdp_enabled:
            raise ValueError(f"Checkpoint found at {resume_from_checkpoint} is only supported when using PyTorch FSDP")

        if not (
            any(
                os.path.isfile(f)
                for f in [
                    weights_file,
                    safe_weights_file,
                    weights_index_file,
                    safe_weights_index_file,
                    adapter_weights_file,
                    adapter_safe_weights_file,
                ]
            )
            or is_fsdp_ckpt
            or adapter_subdirs
        ):
            raise ValueError(f"Can't find a valid checkpoint at {resume_from_checkpoint}")

        logger.info(f"Loading model from {resume_from_checkpoint}.")

        if os.path.isfile(config_file):
            config = PretrainedConfig.from_json_file(config_file)
            checkpoint_version = config.transformers_version
            if checkpoint_version is not None and checkpoint_version != __version__:
                logger.warning(
                    f"You are resuming training from a checkpoint trained with {checkpoint_version} of "
                    f"Transformers but your current version is {__version__}. This is not recommended and could "
                    "yield to errors or unwanted behaviors."
                )

        if os.path.isfile(weights_file) or os.path.isfile(safe_weights_file) or is_fsdp_ckpt:
            # If the model is on the GPU, it still works!
            if is_sagemaker_mp_enabled():
                if os.path.isfile(os.path.join(resume_from_checkpoint, "user_content.pt")):
                    # If the 'user_content.pt' file exists, load with the new smp api.
                    # Checkpoint must have been saved with the new smp api.
                    smp.resume_from_checkpoint(
                        path=resume_from_checkpoint, tag=WEIGHTS_NAME, partial=False, load_optimizer=False
                    )
                else:
                    # If the 'user_content.pt' file does NOT exist, load with the old smp api.
                    # Checkpoint must have been saved with the old smp api.
                    if self.args.mixed_precision_dtype == "fp16":
                        logger.warning(
                            "Enabling FP16 and loading from smp < 1.10 checkpoint together is not supported."
                        )
                    check_torch_load_is_safe()
                    state_dict = torch.load(weights_file, map_location="cpu", weights_only=True)
                    # Required for smp to not auto-translate state_dict from hf to smp (is already smp).
                    state_dict["_smp_is_partial"] = False
                    load_result = model.load_state_dict(state_dict, strict=True)
                    # release memory
                    del state_dict
            elif self.is_fsdp_enabled:
                load_fsdp_model(
                    self.accelerator.state.fsdp_plugin,
                    self.accelerator,
                    model,
                    resume_from_checkpoint,
                    **_get_fsdp_ckpt_kwargs(),
                )
            else:
                # We load the model state dict on the CPU to avoid an OOM error.
                if self.args.save_safetensors and os.path.isfile(safe_weights_file):
                    state_dict = safetensors.torch.load_file(safe_weights_file, device="cpu")
                else:
                    check_torch_load_is_safe()
                    state_dict = torch.load(weights_file, map_location="cpu", weights_only=True)

                # workaround for FSDP bug https://github.com/pytorch/pytorch/issues/82963
                # which takes *args instead of **kwargs
                load_result = model.load_state_dict(state_dict, False)
                # release memory
                del state_dict
                self._issue_warnings_after_load(load_result)

        # Load adapters following PR # 24096
        elif _is_peft_model(model):
            # If train a model using PEFT & LoRA, assume that adapter have been saved properly.
            # TODO: in the future support only specific min PEFT versions
            if (hasattr(model, "active_adapter") or hasattr(model, "active_adapters")) and hasattr(
                model, "load_adapter"
            ):
                if os.path.exists(resume_from_checkpoint):
                    # For BC for older PEFT versions
                    if hasattr(model, "active_adapters"):
                        active_adapters = model.active_adapters
                        if len(active_adapters) > 1:
                            logger.warning("Multiple active adapters detected will only consider the first adapter")
                        active_adapter = active_adapters[0]
                    else:
                        active_adapter = model.active_adapter

                    if adapter_subdirs:
                        for subdir_name in adapter_subdirs:
                            peft_id = os.path.join(resume_from_checkpoint, subdir_name)
                            model.load_adapter(peft_id, subdir_name, is_trainable=(subdir_name == active_adapter))
                        model.set_adapter(active_adapter)
                    else:
                        model.load_adapter(resume_from_checkpoint, active_adapter, is_trainable=True)
                else:
                    logger.warning(
                        "The intermediate checkpoints of PEFT may not be saved correctly, "
                        f"consider using a custom callback to save {ADAPTER_WEIGHTS_NAME} in corresponding saving folders. "
                        "Check some examples here: https://github.com/huggingface/peft/issues/96"
                    )
            else:
                logger.warning("Could not load adapter model, make sure to have `peft>=0.3.0` installed")
        else:
            # We load the sharded checkpoint
            load_result = load_sharded_checkpoint(
                model, resume_from_checkpoint, strict=is_sagemaker_mp_enabled(), prefer_safe=self.args.save_safetensors
            )
            if not is_sagemaker_mp_enabled():
                self._issue_warnings_after_load(load_result)

    def _load_best_model(self):
        logger.info(f"Loading best model from {self.state.best_model_checkpoint} (score: {self.state.best_metric}).")
        best_model_path = os.path.join(self.state.best_model_checkpoint, WEIGHTS_NAME)
        best_safe_model_path = os.path.join(self.state.best_model_checkpoint, SAFE_WEIGHTS_NAME)
        best_adapter_model_path = os.path.join(self.state.best_model_checkpoint, ADAPTER_WEIGHTS_NAME)
        best_safe_adapter_model_path = os.path.join(self.state.best_model_checkpoint, ADAPTER_SAFE_WEIGHTS_NAME)

        model = self.model_wrapped if is_sagemaker_mp_enabled() else self.model
        if self.is_deepspeed_enabled:
            deepspeed_load_checkpoint(
                self.model_wrapped,
                self.state.best_model_checkpoint,
                load_module_strict=not _is_peft_model(self.model),
            )
        elif self.is_fsdp_enabled:
            load_result = load_fsdp_model(
                self.accelerator.state.fsdp_plugin,
                self.accelerator,
                model,
                self.state.best_model_checkpoint,
                **_get_fsdp_ckpt_kwargs(),
            )
        elif (
            os.path.exists(best_model_path)
            or os.path.exists(best_safe_model_path)
            or os.path.exists(best_adapter_model_path)
            or os.path.exists(best_safe_adapter_model_path)
        ):
            has_been_loaded = True
            if is_sagemaker_mp_enabled():
                if os.path.isfile(os.path.join(self.state.best_model_checkpoint, "user_content.pt")):
                    # If the 'user_content.pt' file exists, load with the new smp api.
                    # Checkpoint must have been saved with the new smp api.
                    smp.resume_from_checkpoint(
                        path=self.state.best_model_checkpoint,
                        tag=WEIGHTS_NAME,
                        partial=False,
                        load_optimizer=False,
                    )
                else:
                    # If the 'user_content.pt' file does NOT exist, load with the old smp api.
                    # Checkpoint must have been saved with the old smp api.
                    if self.args.save_safetensors and os.path.isfile(best_safe_model_path):
                        state_dict = safetensors.torch.load_file(best_safe_model_path, device="cpu")
                    else:
                        check_torch_load_is_safe()
                        state_dict = torch.load(best_model_path, map_location="cpu", weights_only=True)

                    state_dict["_smp_is_partial"] = False
                    load_result = model.load_state_dict(state_dict, strict=True)
            else:
                if _is_peft_model(model):
                    # If train a model using PEFT & LoRA, assume that adapter have been saved properly.
                    # TODO: in the future support only specific min PEFT versions
                    if (hasattr(model, "active_adapter") or hasattr(model, "active_adapters")) and hasattr(
                        model, "load_adapter"
                    ):
                        # For BC for older PEFT versions
                        if hasattr(model, "active_adapters"):
                            active_adapter = model.active_adapters[0]
                            if len(model.active_adapters) > 1:
                                logger.warning("Detected multiple active adapters, will only consider the first one")
                        else:
                            active_adapter = model.active_adapter

                        if os.path.exists(best_adapter_model_path) or os.path.exists(best_safe_adapter_model_path):
                            try:
                                model.load_adapter(self.state.best_model_checkpoint, active_adapter)
                            except RuntimeError as exc:
                                if model.peft_config[active_adapter].is_prompt_learning:
                                    # for context: https://github.com/huggingface/peft/issues/2256
                                    msg = (
                                        "When using prompt learning PEFT methods such as "
                                        f"{model.peft_config[active_adapter].peft_type.value}, setting "
                                        "load_best_model_at_end=True can lead to errors, it is recommended "
                                        "to set this to False and to load the model manually from the checkpoint "
                                        "directory using PeftModel.from_pretrained(base_model, <path>) after training "
                                        "has finished."
                                    )
                                    raise RuntimeError(msg) from exc
                                else:
                                    raise
                            # Load_adapter has no return value present, modify it when appropriate.
                            from torch.nn.modules.module import _IncompatibleKeys

                            load_result = _IncompatibleKeys([], [])
                        else:
                            logger.warning(
                                "The intermediate checkpoints of PEFT may not be saved correctly, "
                                f"consider using a custom callback to save {ADAPTER_WEIGHTS_NAME} in corresponding saving folders. "
                                "Check some examples here: https://github.com/huggingface/peft/issues/96"
                            )
                            has_been_loaded = False
                    else:
                        logger.warning("Could not load adapter model, make sure to have `peft>=0.3.0` installed")
                        has_been_loaded = False
                else:
                    # We load the model state dict on the CPU to avoid an OOM error.
                    if self.args.save_safetensors and os.path.isfile(best_safe_model_path):
                        state_dict = safetensors.torch.load_file(best_safe_model_path, device="cpu")
                    else:
                        check_torch_load_is_safe()
                        state_dict = torch.load(best_model_path, map_location="cpu", weights_only=True)

                    # If the model is on the GPU, it still works!
                    # workaround for FSDP bug https://github.com/pytorch/pytorch/issues/82963
                    # which takes *args instead of **kwargs
                    load_result = model.load_state_dict(state_dict, False)
                if not is_sagemaker_mp_enabled() and has_been_loaded:
                    self._issue_warnings_after_load(load_result)
        elif os.path.exists(os.path.join(self.state.best_model_checkpoint, SAFE_WEIGHTS_INDEX_NAME)) or os.path.exists(
            os.path.join(self.state.best_model_checkpoint, WEIGHTS_INDEX_NAME)
        ):
            load_result = load_sharded_checkpoint(
                model, self.state.best_model_checkpoint, strict=is_sagemaker_mp_enabled()
            )
            if not is_sagemaker_mp_enabled():
                self._issue_warnings_after_load(load_result)
        else:
            logger.warning(
                f"Could not locate the best model at {best_model_path}, if you are running a distributed training "
                "on multiple nodes, you should activate `--save_on_each_node`."
            )

    def _issue_warnings_after_load(self, load_result):
        if len(load_result.missing_keys) != 0:
            if self.model._keys_to_ignore_on_save is not None and set(load_result.missing_keys) == set(
                self.model._keys_to_ignore_on_save
            ):
                self.model.tie_weights()
            else:
                logger.warning(f"There were missing keys in the checkpoint model loaded: {load_result.missing_keys}.")
        if len(load_result.unexpected_keys) != 0:
            logger.warning(
                f"There were unexpected keys in the checkpoint model loaded: {load_result.unexpected_keys}."
            )

    def _evaluate(self, trial, ignore_keys_for_eval, skip_scheduler=False):
        metrics = self.evaluate(ignore_keys=ignore_keys_for_eval)
        self._report_to_hp_search(trial, self.state.global_step, metrics)

        # Run delayed LR scheduler now that metrics are populated
        if isinstance(self.lr_scheduler, torch.optim.lr_scheduler.ReduceLROnPlateau) and not skip_scheduler:
            metric_to_check = self.args.metric_for_best_model
            if not metric_to_check.startswith("eval_"):
                metric_to_check = f"eval_{metric_to_check}"
            try:
                self.lr_scheduler.step(metrics[metric_to_check])
            except KeyError as exc:
                raise KeyError(
                    f"The `metric_for_best_model` training argument is set to '{metric_to_check}', "
                    f"which is not found in the evaluation metrics. "
                    f"The available evaluation metrics are: {list(metrics.keys())}. "
                    f"Please ensure that the `compute_metrics` function returns a dictionary that includes '{metric_to_check}' or "
                    f"consider changing the `metric_for_best_model` via the TrainingArguments."
                ) from exc
        return metrics

    def _maybe_log_save_evaluate(
        self, tr_loss, grad_norm, model, trial, epoch, ignore_keys_for_eval, start_time, learning_rate=None
    ):
        if self.control.should_log and self.state.global_step > self._globalstep_last_logged:
            if is_torch_xla_available():
                xm.mark_step()

            logs: dict[str, float] = {}

            # all_gather + mean() to get average loss over all processes
            tr_loss_scalar = self._nested_gather(tr_loss).mean().item()

            # reset tr_loss to zero
            tr_loss -= tr_loss

            logs["loss"] = round(tr_loss_scalar / (self.state.global_step - self._globalstep_last_logged), 4)
            if grad_norm is not None:
                logs["grad_norm"] = grad_norm.item() if isinstance(grad_norm, torch.Tensor) else grad_norm
            if learning_rate is not None:
                logs["learning_rate"] = learning_rate
            else:
                logs["learning_rate"] = self._get_learning_rate()

            self._total_loss_scalar += tr_loss_scalar
            self._globalstep_last_logged = self.state.global_step
            self.store_flos()

            self.log(logs, start_time)

        metrics = None
        if self.control.should_evaluate:
            metrics = self._evaluate(trial, ignore_keys_for_eval)
            is_new_best_metric = self._determine_best_metric(metrics=metrics, trial=trial)

            if self.args.save_strategy == SaveStrategy.BEST:
                self.control.should_save = is_new_best_metric

        if self.control.should_save:
            self._save_checkpoint(model, trial)
            self.control = self.callback_handler.on_save(self.args, self.state, self.control)

    def _load_rng_state(self, checkpoint):
        # Load RNG states from `checkpoint`
        if checkpoint is None:
            return

        if self.args.world_size > 1:
            process_index = self.args.process_index
            rng_file = os.path.join(checkpoint, f"rng_state_{process_index}.pth")
            if not os.path.isfile(rng_file):
                logger.info(
                    f"Didn't find an RNG file for process {process_index}, if you are resuming a training that "
                    "wasn't launched in a distributed fashion, reproducibility is not guaranteed."
                )
                return
        else:
            rng_file = os.path.join(checkpoint, "rng_state.pth")
            if not os.path.isfile(rng_file):
                logger.info(
                    "Didn't find an RNG file, if you are resuming a training that was launched in a distributed "
                    "fashion, reproducibility is not guaranteed."
                )
                return

        with safe_globals():
            checkpoint_rng_state = torch.load(rng_file)
        random.setstate(checkpoint_rng_state["python"])
        np.random.set_state(checkpoint_rng_state["numpy"])
        torch.random.set_rng_state(checkpoint_rng_state["cpu"])
        if is_torch_xla_available():
            xm.set_rng_state(checkpoint_rng_state["xla"])

        is_distributed = self.args.parallel_mode == ParallelMode.DISTRIBUTED
        if torch.cuda.is_available():
            set_rng_state_for_device("CUDA", torch.cuda, checkpoint_rng_state, is_distributed)
        if is_torch_npu_available():
            set_rng_state_for_device("NPU", torch.npu, checkpoint_rng_state, is_distributed)
        if is_torch_hpu_available():
            set_rng_state_for_device("HPU", torch.hpu, checkpoint_rng_state, is_distributed)
        if is_torch_mlu_available():
            set_rng_state_for_device("MLU", torch.mlu, checkpoint_rng_state, is_distributed)
        if is_torch_musa_available():
            set_rng_state_for_device("MUSA", torch.musa, checkpoint_rng_state, is_distributed)

    def _determine_best_metric(self, metrics, trial):
        """
        Determine if the model should be saved based on the evaluation metrics.

        Returns:
            bool: True if a new best metric was found, else False
        """
        is_new_best_metric = False

        if self.args.metric_for_best_model is not None:
            metric_to_check = self.args.metric_for_best_model

            if not metric_to_check.startswith("eval_"):
                metric_to_check = f"eval_{metric_to_check}"

            try:
                metric_value = metrics[metric_to_check]
            except KeyError as exc:
                raise KeyError(
                    f"The `metric_for_best_model` training argument is set to '{metric_to_check}', which is not found in the evaluation metrics. "
                    f"The available evaluation metrics are: {list(metrics.keys())}. Consider changing the `metric_for_best_model` via the TrainingArguments."
                ) from exc

            operator = np.greater if self.args.greater_is_better else np.less

            if self.state.best_metric is None:
                self.state.best_metric = float("-inf") if self.args.greater_is_better else float("inf")

            if operator(metric_value, self.state.best_metric):
                self.state.best_metric = metric_value

                if self.args.save_strategy in [SaveStrategy.STEPS, SaveStrategy.EPOCH]:
                    self.state.best_global_step = self.state.global_step

                is_new_best_metric = True

        return is_new_best_metric

    def _save_checkpoint(self, model, trial):
        # In all cases, including ddp/dp/deepspeed, self.model is always a reference to the model we
        # want to save except FullyShardedDDP.
        # assert unwrap_model(model) is self.model, "internal model should be a reference to self.model"

        # Save model checkpoint
        checkpoint_folder = f"{PREFIX_CHECKPOINT_DIR}-{self.state.global_step}"

        if self.hp_search_backend is None and trial is None:
            self.store_flos()

        run_dir = self._get_output_dir(trial=trial)
        output_dir = os.path.join(run_dir, checkpoint_folder)
        self.save_model(output_dir, _internal_call=True)

        if self.args.save_strategy in [SaveStrategy.STEPS, SaveStrategy.EPOCH] and self.state.best_global_step:
            best_checkpoint_folder = f"{PREFIX_CHECKPOINT_DIR}-{self.state.best_global_step}"
            best_checkpoint_dir = os.path.join(run_dir, best_checkpoint_folder)

            if os.path.exists(best_checkpoint_dir):
                self.state.best_model_checkpoint = best_checkpoint_dir

        if not self.args.save_only_model:
            # Save optimizer and scheduler
            self._save_optimizer_and_scheduler(output_dir)
            self._save_scaler(output_dir)
            # Save RNG state
            self._save_rng_state(output_dir)

        # Save the Trainer state
        if self.args.should_save:
            # Update `ExportableState` callbacks and `TrainerControl` state to where we are currently
            for cb in [
                cb for cb in self.callback_handler.callbacks + [self.control] if isinstance(cb, ExportableState)
            ]:
                cb_name = cb.__class__.__name__
                cb_state = cb.state()
                if isinstance(self.state.stateful_callbacks[cb_name], list):
                    self.state.stateful_callbacks[cb_name].append(cb_state)
                else:
                    self.state.stateful_callbacks[cb_name] = cb_state
            self.state.save_to_json(os.path.join(output_dir, TRAINER_STATE_NAME))

        if self.args.push_to_hub:
            self._push_from_checkpoint(output_dir)

        # Maybe delete some older checkpoints.
        if self.args.should_save:
            # we use mtime as default, filesystems without mtime support will be detected in `_sorted_checkpoints`
            self._rotate_checkpoints(use_mtime=True, output_dir=run_dir)

    def _save_rng_state(self, output_dir):
        # Save RNG state in non-distributed training
        rng_states = {
            "python": random.getstate(),
            "numpy": np.random.get_state(),
            "cpu": torch.random.get_rng_state(),
        }
        if torch.cuda.is_available():
            if self.args.parallel_mode == ParallelMode.DISTRIBUTED:
                # In non distributed, we save the global CUDA RNG state (will take care of DataParallel)
                rng_states["cuda"] = torch.cuda.random.get_rng_state_all()
            else:
                rng_states["cuda"] = torch.cuda.random.get_rng_state()

        if is_torch_xla_available():
            rng_states["xla"] = xm.get_rng_state()

        if is_torch_npu_available():
            if self.args.parallel_mode == ParallelMode.DISTRIBUTED:
                rng_states["npu"] = torch.npu.random.get_rng_state_all()
            else:
                rng_states["npu"] = torch.npu.random.get_rng_state()

        if is_torch_hpu_available():
            if self.args.parallel_mode == ParallelMode.DISTRIBUTED:
                rng_states["hpu"] = torch.hpu.random.get_rng_state_all()
            else:
                rng_states["hpu"] = torch.hpu.random.get_rng_state()

        if is_torch_mlu_available():
            if self.args.parallel_mode == ParallelMode.DISTRIBUTED:
                rng_states["mlu"] = torch.mlu.random.get_rng_state_all()
            else:
                rng_states["mlu"] = torch.mlu.random.get_rng_state()

        if is_torch_musa_available():
            if self.args.parallel_mode == ParallelMode.DISTRIBUTED:
                rng_states["musa"] = torch.musa.get_rng_state_all()
            else:
                rng_states["musa"] = torch.musa.get_rng_state()

        # A process can arrive here before the process 0 has a chance to save the model, in which case output_dir may
        # not yet exist.
        os.makedirs(output_dir, exist_ok=True)

        if self.args.world_size <= 1:
            torch.save(rng_states, os.path.join(output_dir, "rng_state.pth"))
        else:
            torch.save(rng_states, os.path.join(output_dir, f"rng_state_{self.args.process_index}.pth"))

    def _save_optimizer_and_scheduler(self, output_dir):
        if is_torch_xla_available():
            xm.rendezvous("saving_optimizer_states")
            if self.is_fsdp_xla_v1_enabled:
                optm = {
                    "optimizer": self.optimizer.state_dict(),
                    "shard_metadata": self.model.get_shard_metadata(),
                }
                xm.save(
                    optm,
                    os.path.join(
                        output_dir, f"rank{self.args.process_index}-of-{self.args.world_size}-{OPTIMIZER_NAME}"
                    ),
                    master_only=False,
                )
            else:
                xm.save(self.optimizer.state_dict(), os.path.join(output_dir, OPTIMIZER_NAME))
            with warnings.catch_warnings(record=True) as caught_warnings:
                xm.save(self.lr_scheduler.state_dict(), os.path.join(output_dir, SCHEDULER_NAME))
                reissue_pt_warnings(caught_warnings)
        elif is_sagemaker_mp_enabled():
            opt_state_dict = self.optimizer.local_state_dict(gather_if_shard=False)
            smp.barrier()
            if smp.rdp_rank() == 0 or smp.state.cfg.shard_optimizer_state:
                smp.save(
                    opt_state_dict,
                    os.path.join(output_dir, OPTIMIZER_NAME),
                    partial=True,
                    v3=smp.state.cfg.shard_optimizer_state,
                )
        elif self.is_deepspeed_enabled:
            # under zero3 model file itself doesn't get saved since it's bogus! Unless deepspeed
            # config `stage3_gather_16bit_weights_on_model_save` is True
            accept_exclude_frozen_parameters = "exclude_frozen_parameters" in set(
                inspect.signature(self.model_wrapped.save_checkpoint).parameters.keys()
            )
            if accept_exclude_frozen_parameters and _is_peft_model(self.model):
                self.model_wrapped.save_checkpoint(output_dir, exclude_frozen_parameters=True)
            else:
                self.model_wrapped.save_checkpoint(output_dir)
        elif self.is_fsdp_enabled:
            # save fsdp specific ckpt for resuming from ckpt
            save_fsdp_model(
                self.accelerator.state.fsdp_plugin, self.accelerator, self.model, output_dir, **_get_fsdp_ckpt_kwargs()
            )
            save_fsdp_optimizer(
                self.accelerator.state.fsdp_plugin, self.accelerator, self.optimizer, self.model, output_dir
            )
        elif self.args.should_save:
            # deepspeed.save_checkpoint above saves model/optim/sched
            torch.save(self.optimizer.state_dict(), os.path.join(output_dir, OPTIMIZER_NAME))

        # Save SCHEDULER & SCALER
        is_deepspeed_custom_scheduler = self.is_deepspeed_enabled and not isinstance(
            self.lr_scheduler, DeepSpeedSchedulerWrapper
        )
        if (
            self.args.should_save
            and (not self.is_deepspeed_enabled or is_deepspeed_custom_scheduler)
            and not is_torch_xla_available()
        ):
            with warnings.catch_warnings(record=True) as caught_warnings:
                torch.save(self.lr_scheduler.state_dict(), os.path.join(output_dir, SCHEDULER_NAME))
            reissue_pt_warnings(caught_warnings)

    def _load_optimizer_and_scheduler(self, checkpoint):
        """If optimizer and scheduler states exist, load them."""
        if checkpoint is None:
            return

        if self.is_deepspeed_enabled:
            # deepspeed loads optimizer/lr_scheduler together with the model in deepspeed_init
            if not isinstance(self.lr_scheduler, DeepSpeedSchedulerWrapper):
                with warnings.catch_warnings(record=True) as caught_warnings:
                    check_torch_load_is_safe()
                    self.lr_scheduler.load_state_dict(
                        torch.load(os.path.join(checkpoint, SCHEDULER_NAME), weights_only=True)
                    )
                reissue_pt_warnings(caught_warnings)
            return

        checkpoint_file_exists = (
            glob.glob(os.path.join(checkpoint, OPTIMIZER_NAME) + "_*")
            if is_sagemaker_mp_enabled()
            else (
                os.path.isfile(os.path.join(checkpoint, OPTIMIZER_NAME))
                or os.path.isfile(os.path.join(checkpoint, OPTIMIZER_NAME_BIN))
                or (
                    os.path.isdir(checkpoint)
                    and any(
                        OPTIMIZER_NAME_BIN.split(".")[0] in folder_name
                        for folder_name in os.listdir(checkpoint)
                        if os.path.isdir(os.path.join(checkpoint, folder_name))
                    )
                )
            )
        )
        checkpoint_file_exists = (
            glob.glob(os.path.join(checkpoint, f"rank*-of-{self.args.world_size}-{OPTIMIZER_NAME}"))
            if self.is_fsdp_xla_v1_enabled
            else checkpoint_file_exists
        )
        if checkpoint_file_exists and os.path.isfile(os.path.join(checkpoint, SCHEDULER_NAME)):
            # Load in optimizer and scheduler states
            if is_torch_xla_available():
                # On TPU we have to take some extra precautions to properly load the states on the right device.
                if self.is_fsdp_xla_v1_enabled:
                    check_torch_load_is_safe()
                    optimizer_state = torch.load(
                        os.path.join(
                            checkpoint, f"rank{self.args.process_index}-of-{self.args.world_size}-{OPTIMIZER_NAME}"
                        ),
                        map_location="cpu",
                        weights_only=True,
                    )
                    # We only need `optimizer` when resuming from checkpoint
                    optimizer_state = optimizer_state["optimizer"]
                else:
                    check_torch_load_is_safe()
                    optimizer_state = torch.load(
                        os.path.join(checkpoint, OPTIMIZER_NAME), map_location="cpu", weights_only=True
                    )
                with warnings.catch_warnings(record=True) as caught_warnings:
                    check_torch_load_is_safe()
                    lr_scheduler_state = torch.load(
                        os.path.join(checkpoint, SCHEDULER_NAME), map_location="cpu", weights_only=True
                    )
                reissue_pt_warnings(caught_warnings)

                xm.send_cpu_data_to_device(optimizer_state, self.args.device)
                xm.send_cpu_data_to_device(lr_scheduler_state, self.args.device)

                self.optimizer.load_state_dict(optimizer_state)
                self.lr_scheduler.load_state_dict(lr_scheduler_state)
            else:
                if is_sagemaker_mp_enabled():
                    if os.path.isfile(os.path.join(checkpoint, "user_content.pt")):
                        # Optimizer checkpoint was saved with smp >= 1.10
                        def opt_load_hook(mod, opt):
                            opt.load_state_dict(smp.load(os.path.join(checkpoint, OPTIMIZER_NAME), partial=True))

                    else:
                        # Optimizer checkpoint was saved with smp < 1.10
                        def opt_load_hook(mod, opt):
                            if IS_SAGEMAKER_MP_POST_1_10:
                                opt.load_state_dict(
                                    smp.load(os.path.join(checkpoint, OPTIMIZER_NAME), partial=True, back_compat=True)
                                )
                            else:
                                opt.load_state_dict(smp.load(os.path.join(checkpoint, OPTIMIZER_NAME), partial=True))

                    self.model_wrapped.register_post_step_hook(opt_load_hook)
                else:
                    # We use the CPU when training on one GPU to avoid OOM for GPU RAM when training big models.
                    # In distributed training however, we load directly on each GPU and risk the GPU OOM as it's more
                    # likely to get OOM on CPU (since we load num_gpu times the optimizer state
                    map_location = self.args.device if self.args.world_size > 1 else "cpu"
                    if self.is_fsdp_enabled:
                        load_fsdp_optimizer(
                            self.accelerator.state.fsdp_plugin,
                            self.accelerator,
                            self.optimizer,
                            self.model,
                            checkpoint,
                            **_get_fsdp_ckpt_kwargs(),
                        )
                    else:
                        check_torch_load_is_safe()
                        self.optimizer.load_state_dict(
                            torch.load(
                                os.path.join(checkpoint, OPTIMIZER_NAME), map_location=map_location, weights_only=True
                            )
                        )
                with warnings.catch_warnings(record=True) as caught_warnings:
                    check_torch_load_is_safe()
                    self.lr_scheduler.load_state_dict(
                        torch.load(os.path.join(checkpoint, SCHEDULER_NAME), weights_only=True)
                    )
                reissue_pt_warnings(caught_warnings)

    def _save_scaler(self, output_dir):
        # See if there is a scaler attribute
        try:
            scaler = self.accelerator.scaler
        except AttributeError:
            return
        if scaler is None:
            return
        if is_torch_xla_available():
            xm.rendezvous("saving_scaler_state")
            with warnings.catch_warnings(record=True) as caught_warnings:
                xm.save(self.accelerator.scaler.state_dict(), os.path.join(output_dir, SCALER_NAME))
                reissue_pt_warnings(caught_warnings)

        # Save SCALER
        if self.args.should_save and not is_torch_xla_available():
            with warnings.catch_warnings(record=True) as caught_warnings:
                torch.save(self.accelerator.scaler.state_dict(), os.path.join(output_dir, SCALER_NAME))
            reissue_pt_warnings(caught_warnings)

    def _load_scaler(self, checkpoint):
        """If scaler state exists, load it."""
        if checkpoint is None:
            return

        checkpoint_file_exists = os.path.isfile(os.path.join(checkpoint, SCALER_NAME))

        if checkpoint_file_exists:
            # On TPU we have to take some extra precautions to properly load the states on the right device.
            # Load in scaler states
            if is_torch_xla_available():
                with warnings.catch_warnings(record=True) as caught_warnings:
                    check_torch_load_is_safe()
                    scaler_state = torch.load(
                        os.path.join(checkpoint, SCALER_NAME), map_location="cpu", weights_only=True
                    )
                reissue_pt_warnings(caught_warnings)
                xm.send_cpu_data_to_device(scaler_state, self.args.device)
                self.accelerator.scaler.load_state_dict(scaler_state)
            else:
                with warnings.catch_warnings(record=True) as caught_warnings:
                    check_torch_load_is_safe()
                    self.accelerator.scaler.load_state_dict(
                        torch.load(os.path.join(checkpoint, SCALER_NAME), weights_only=True)
                    )
                reissue_pt_warnings(caught_warnings)

    def _load_callback_state(self):
        """If callback states exist and were passed in, restore their states if enabled"""
        if not self.args.restore_callback_states_from_checkpoint:
            return
        # Callback states are stored in stateful_callbacks
        not_found = []
        new_callbacks = []
        original_callbacks = self.callback_handler.callbacks + [self.control]
        for stored_callback, data in self.state.stateful_callbacks.items():
            if not isinstance(data, list):
                data = [data]
            if any(callback.__class__.__name__ == stored_callback for callback in original_callbacks):
                # We can load/restore from multiple callbacks of the same type.
                duplicates = [
                    callback for callback in original_callbacks if callback.__class__.__name__ == stored_callback
                ]
                for callback, callback_data in zip(duplicates, data):
                    args = callback_data.get("args", {})
                    attributes = callback_data.get("attributes", {})
                    new_callback = type(callback)(**args)
                    for attribute, value in attributes.items():
                        setattr(new_callback, attribute, value)
                    if isinstance(callback, TrainerControl):
                        # Specifically for restoring the `control` state
                        self.control = new_callback
                    else:
                        new_callbacks.append(new_callback)
                    # We remove the existing callback and add it to the list of new callbacks
                    self.callback_handler.remove_callback(type(new_callback))
                logger.info("Continuing training from checkpoint, restoring any callbacks that were passed in")
            else:
                not_found.append(stored_callback)
        if len(not_found) > 0:
            logger.warning(
                f"Checkpoint included callbacks not included in current configuration. Ignoring. ({', '.join(not_found)})"
            )
        for callback in new_callbacks:
            self.callback_handler.add_callback(callback)

    def hyperparameter_search(
        self,
        hp_space: Optional[Callable[["optuna.Trial"], dict[str, float]]] = None,
        compute_objective: Optional[Callable[[dict[str, float]], float]] = None,
        n_trials: int = 20,
        direction: Union[str, list[str]] = "minimize",
        backend: Optional[Union["str", HPSearchBackend]] = None,
        hp_name: Optional[Callable[["optuna.Trial"], str]] = None,
        **kwargs,
    ) -> Union[BestRun, list[BestRun]]:
        """
        Launch an hyperparameter search using `optuna` or `Ray Tune` or `SigOpt`. The optimized quantity is determined
        by `compute_objective`, which defaults to a function returning the evaluation loss when no metric is provided,
        the sum of all metrics otherwise.

        <Tip warning={true}>

        To use this method, you need to have provided a `model_init` when initializing your [`Trainer`]: we need to
        reinitialize the model at each new run. This is incompatible with the `optimizers` argument, so you need to
        subclass [`Trainer`] and override the method [`~Trainer.create_optimizer_and_scheduler`] for custom
        optimizer/scheduler.

        </Tip>

        Args:
            hp_space (`Callable[["optuna.Trial"], dict[str, float]]`, *optional*):
                A function that defines the hyperparameter search space. Will default to
                [`~trainer_utils.default_hp_space_optuna`] or [`~trainer_utils.default_hp_space_ray`] or
                [`~trainer_utils.default_hp_space_sigopt`] depending on your backend.
            compute_objective (`Callable[[dict[str, float]], float]`, *optional*):
                A function computing the objective to minimize or maximize from the metrics returned by the `evaluate`
                method. Will default to [`~trainer_utils.default_compute_objective`].
            n_trials (`int`, *optional*, defaults to 100):
                The number of trial runs to test.
            direction (`str` or `list[str]`, *optional*, defaults to `"minimize"`):
                If it's single objective optimization, direction is `str`, can be `"minimize"` or `"maximize"`, you
                should pick `"minimize"` when optimizing the validation loss, `"maximize"` when optimizing one or
                several metrics. If it's multi objectives optimization, direction is `list[str]`, can be List of
                `"minimize"` and `"maximize"`, you should pick `"minimize"` when optimizing the validation loss,
                `"maximize"` when optimizing one or several metrics.
            backend (`str` or [`~training_utils.HPSearchBackend`], *optional*):
                The backend to use for hyperparameter search. Will default to optuna or Ray Tune or SigOpt, depending
                on which one is installed. If all are installed, will default to optuna.
            hp_name (`Callable[["optuna.Trial"], str]]`, *optional*):
                A function that defines the trial/run name. Will default to None.
            kwargs (`dict[str, Any]`, *optional*):
                Additional keyword arguments for each backend:

                - `optuna`: parameters from
                  [optuna.study.create_study](https://optuna.readthedocs.io/en/stable/reference/generated/optuna.study.create_study.html)
                  and also the parameters `timeout`, `n_jobs` and `gc_after_trial` from
                  [optuna.study.Study.optimize](https://optuna.readthedocs.io/en/stable/reference/generated/optuna.study.Study.html#optuna.study.Study.optimize)
                - `ray`: parameters from [tune.run](https://docs.ray.io/en/latest/tune/api_docs/execution.html#tune-run).
                  If `resources_per_trial` is not set in the `kwargs`, it defaults to 1 CPU core and 1 GPU (if available).
                  If `progress_reporter` is not set in the `kwargs`,
                  [ray.tune.CLIReporter](https://docs.ray.io/en/latest/tune/api/doc/ray.tune.CLIReporter.html) is used.
                - `sigopt`: the parameter `proxies` from
                  [sigopt.Connection.set_proxies](https://docs.sigopt.com/support/faq#how-do-i-use-sigopt-with-a-proxy).

        Returns:
            [`trainer_utils.BestRun` or `list[trainer_utils.BestRun]`]: All the information about the best run or best
            runs for multi-objective optimization. Experiment summary can be found in `run_summary` attribute for Ray
            backend.
        """
        if backend is None:
            backend = default_hp_search_backend()
        backend = HPSearchBackend(backend)
        backend_obj = ALL_HYPERPARAMETER_SEARCH_BACKENDS[backend]()
        backend_obj.ensure_available()
        self.hp_search_backend = backend
        if self.model_init is None:
            raise RuntimeError(
                "To use hyperparameter search, you need to pass your model through a model_init function."
            )

        self.hp_space = backend_obj.default_hp_space if hp_space is None else hp_space
        self.hp_name = hp_name
        self.compute_objective = default_compute_objective if compute_objective is None else compute_objective

        best_run = backend_obj.run(self, n_trials, direction, **kwargs)

        self.hp_search_backend = None
        return best_run

    def log(self, logs: dict[str, float], start_time: Optional[float] = None) -> None:
        """
        Log `logs` on the various objects watching training.

        Subclass and override this method to inject custom behavior.

        Args:
            logs (`dict[str, float]`):
                The values to log.
            start_time (`Optional[float]`):
                The start of training.
        """
        if self.state.epoch is not None:
            logs["epoch"] = self.state.epoch
        if self.args.include_num_input_tokens_seen:
            logs["num_input_tokens_seen"] = self.state.num_input_tokens_seen
            if start_time is not None:
                logs.update(speed_metrics("train", start_time, num_tokens=self.state.num_input_tokens_seen))

        output = {**logs, **{"step": self.state.global_step}}
        self.state.log_history.append(output)
        self.control = self.callback_handler.on_log(self.args, self.state, self.control, logs)

    def _prepare_input(self, data: Union[torch.Tensor, Any]) -> Union[torch.Tensor, Any]:
        """
        Prepares one `data` before feeding it to the model, be it a tensor or a nested list/dictionary of tensors.
        """
        if isinstance(data, Mapping):
            return type(data)({k: self._prepare_input(v) for k, v in data.items()})
        elif isinstance(data, (tuple, list)):
            return type(data)(self._prepare_input(v) for v in data)
        elif isinstance(data, torch.Tensor):
            kwargs = {"device": self.args.device}
            if self.is_deepspeed_enabled and (torch.is_floating_point(data) or torch.is_complex(data)):
                # NLP models inputs are int/uint and those get adjusted to the right dtype of the
                # embedding. Other models such as wav2vec2's inputs are already float and thus
                # may need special handling to match the dtypes of the model
                kwargs.update({"dtype": self.accelerator.state.deepspeed_plugin.hf_ds_config.dtype()})
            return data.to(**kwargs)
        return data

    def _prepare_inputs(self, inputs: dict[str, Union[torch.Tensor, Any]]) -> dict[str, Union[torch.Tensor, Any]]:
        """
        Prepare `inputs` before feeding them to the model, converting them to tensors if they are not already and
        handling potential state.
        """
        inputs = self._prepare_input(inputs)
        if len(inputs) == 0:
            raise ValueError(
                "The batch received was empty, your model won't be able to train on it. Double-check that your "
                f"training dataset contains keys expected by the model: {','.join(self._signature_columns)}."
            )
        if self.args.past_index >= 0 and self._past is not None:
            inputs["mems"] = self._past

        return inputs

    def compute_loss_context_manager(self):
        """
        A helper wrapper to group together context managers.
        """
        ctx_stack = contextlib.ExitStack()

        autocast_ctx = self.autocast_smart_context_manager()
        if not isinstance(autocast_ctx, contextlib.nullcontext):
            ctx_stack.enter_context(autocast_ctx)

        return ctx_stack

    def autocast_smart_context_manager(self, cache_enabled: Optional[bool] = True):
        """
        A helper wrapper that creates an appropriate context manager for `autocast` while feeding it the desired
        arguments, depending on the situation.
        """
        if self.use_cpu_amp:
            # TODO Matt: This syntax is deprecated and the preferred version is
            #      torch.amp.autocast("cpu", cache_enabled=cache_enabled, dtype=self.amp_dtype)
            #      but this is unavailable on Torch 2.1 or earlier. We can change this when we stop supporting 2.1.
            ctx_manager = torch.cpu.amp.autocast(cache_enabled=cache_enabled, dtype=self.amp_dtype)
        else:
            ctx_manager = contextlib.nullcontext()

        return ctx_manager

    def training_step(
        self,
        model: nn.Module,
        inputs: dict[str, Union[torch.Tensor, Any]],
        num_items_in_batch: Optional[torch.Tensor] = None,
    ) -> torch.Tensor:
        """
        Perform a training step on a batch of inputs.

        Subclass and override to inject custom behavior.

        Args:
            model (`nn.Module`):
                The model to train.
            inputs (`dict[str, Union[torch.Tensor, Any]]`):
                The inputs and targets of the model.

                The dictionary will be unpacked before being fed to the model. Most models expect the targets under the
                argument `labels`. Check your model's documentation for all accepted arguments.

        Return:
            `torch.Tensor`: The tensor with training loss on this batch.
        """
        model.train()
        if hasattr(self.optimizer, "train") and callable(self.optimizer.train):
            self.optimizer.train()

        inputs = self._prepare_inputs(inputs)
        if is_sagemaker_mp_enabled():
            loss_mb = smp_forward_backward(model, inputs, self.args.gradient_accumulation_steps)
            return loss_mb.reduce_mean().detach().to(self.args.device)

        with self.compute_loss_context_manager():
            loss = self.compute_loss(model, inputs, num_items_in_batch=num_items_in_batch)

        del inputs
        if (
            self.args.torch_empty_cache_steps is not None
            and self.state.global_step % self.args.torch_empty_cache_steps == 0
        ):
            if is_torch_xpu_available():
                torch.xpu.empty_cache()
            elif is_torch_mlu_available():
                torch.mlu.empty_cache()
            elif is_torch_musa_available():
                torch.musa.empty_cache()
            elif is_torch_npu_available():
                torch.npu.empty_cache()
            elif is_torch_mps_available():
                torch.mps.empty_cache()
            elif is_torch_hpu_available():
                logger.warning(
                    "`torch_empty_cache_steps` is set but HPU device/backend does not support empty_cache()."
                )
            else:
                torch.cuda.empty_cache()

        kwargs = {}

        # For LOMO optimizers you need to explicitly use the learnign rate
        if self.args.optim in [OptimizerNames.LOMO, OptimizerNames.ADALOMO]:
            kwargs["learning_rate"] = self._get_learning_rate()

        if self.args.n_gpu > 1:
            loss = loss.mean()  # mean() to average on multi-gpu parallel training

        if self.use_apex:
            from apex import amp

            with amp.scale_loss(loss, self.optimizer) as scaled_loss:
                scaled_loss.backward()
        else:
            # Finally we need to normalize the loss for reporting if GA loss bug is not fixed during compute loss
            if (not self.model_accepts_loss_kwargs or num_items_in_batch is None) and self.compute_loss_func is None:
                loss = loss / self.args.gradient_accumulation_steps

            # Turning off loss scaling w.r.t. gradient accumulation when DeepSpeed is enabled
            # https://github.com/huggingface/transformers/pull/35808
            if self.accelerator.distributed_type == DistributedType.DEEPSPEED:
                kwargs["scale_wrt_gas"] = False

            self.accelerator.backward(loss, **kwargs)

            return loss.detach()

    def compute_loss(
        self,
        model: nn.Module,
        inputs: dict[str, Union[torch.Tensor, Any]],
        return_outputs: bool = False,
        num_items_in_batch: Optional[torch.Tensor] = None,
    ):
        """
        How the loss is computed by Trainer. By default, all models return the loss in the first element.

        Args:
            model (`nn.Module`):
                The model to compute the loss for.
            inputs (`dict[str, Union[torch.Tensor, Any]]`):
                The input data for the model.
            return_outputs (`bool`, *optional*, defaults to `False`):
                Whether to return the model outputs along with the loss.
            num_items_in_batch (Optional[torch.Tensor], *optional*):
                The number of items in the batch. If num_items_in_batch is not passed,

        Returns:
            The loss of the model along with its output if return_outputs was set to True

        Subclass and override for custom behavior. If you are not using `num_items_in_batch` when computing your loss,
        make sure to overwrite `self.model_accepts_loss_kwargs` to `False`. Otherwise, the loss calculationg might be slightly inacurate when performing gradient accumulation.
        """
        if (self.label_smoother is not None or self.compute_loss_func is not None) and "labels" in inputs:
            labels = inputs.pop("labels")
        else:
            labels = None
        if self.model_accepts_loss_kwargs:
            kwargs = {}
            if num_items_in_batch is not None:
                kwargs["num_items_in_batch"] = num_items_in_batch
            inputs = {**inputs, **kwargs}
        outputs = model(**inputs)
        # Save past state if it exists
        # TODO: this needs to be fixed and made cleaner later.
        if self.args.past_index >= 0:
            self._past = outputs[self.args.past_index]

        if labels is not None:
            unwrapped_model = self.accelerator.unwrap_model(model)
            if _is_peft_model(unwrapped_model):
                model_name = unwrapped_model.base_model.model._get_name()
            else:
                model_name = unwrapped_model._get_name()
            # User-defined compute_loss function
            if self.compute_loss_func is not None:
                loss = self.compute_loss_func(outputs, labels, num_items_in_batch=num_items_in_batch)
            elif model_name in MODEL_FOR_CAUSAL_LM_MAPPING_NAMES.values():
                loss = self.label_smoother(outputs, labels, shift_labels=True)
            else:
                loss = self.label_smoother(outputs, labels)
        else:
            if isinstance(outputs, dict) and "loss" not in outputs:
                raise ValueError(
                    "The model did not return a loss from the inputs, only the following keys: "
                    f"{','.join(outputs.keys())}. For reference, the inputs it received are {','.join(inputs.keys())}."
                )
            # We don't use .loss here since the model may return tuples instead of ModelOutput.
            loss = outputs["loss"] if isinstance(outputs, dict) else outputs[0]

        if (
            self.args.average_tokens_across_devices
            and (self.model_accepts_loss_kwargs or self.compute_loss_func)
            and num_items_in_batch is not None
        ):
            loss *= self.accelerator.num_processes

        return (loss, outputs) if return_outputs else loss

    def is_local_process_zero(self) -> bool:
        """
        Whether or not this process is the local (e.g., on one machine if training in a distributed fashion on several
        machines) main process.
        """
        return self.args.local_process_index == 0

    def is_world_process_zero(self) -> bool:
        """
        Whether or not this process is the global main process (when training in a distributed fashion on several
        machines, this is only going to be `True` for one process).
        """
        # Special case for SageMaker ModelParallel since there process_index is dp_process_index, not the global
        # process index.
        if is_sagemaker_mp_enabled():
            return smp.rank() == 0
        else:
            return self.args.process_index == 0

    def save_model(self, output_dir: Optional[str] = None, _internal_call: bool = False):
        """
        Will save the model, so you can reload it using `from_pretrained()`.

        Will only save from the main process.
        """

        if output_dir is None:
            output_dir = self.args.output_dir

        if is_torch_xla_available():
            self._save_tpu(output_dir)
        elif is_sagemaker_mp_enabled():
            # Calling the state_dict needs to be done on the wrapped model and on all processes.
            os.makedirs(output_dir, exist_ok=True)
            state_dict = self.model_wrapped.state_dict()
            if self.args.should_save:
                self._save(output_dir, state_dict=state_dict)
            if IS_SAGEMAKER_MP_POST_1_10:
                # 'user_content.pt' indicates model state_dict saved with smp >= 1.10
                Path(os.path.join(output_dir, "user_content.pt")).touch()
        elif self.is_fsdp_enabled:
            if ("FULL_STATE_DICT" in str(self.accelerator.state.fsdp_plugin.state_dict_type)) and (
                version.parse(accelerate_version) > version.parse("0.24.1")
            ):
                state_dict = self.accelerator.get_state_dict(self.model)
                if self.args.should_save:
                    self._save(output_dir, state_dict=state_dict)
        elif self.is_deepspeed_enabled:
            try:
                state_dict = self.accelerator.get_state_dict(self.deepspeed)
                if self.args.should_save:
                    self._save(output_dir, state_dict=state_dict)
            except ValueError:
                logger.warning(
                    " stage3_gather_16bit_weights_on_model_save=false. Saving the full checkpoint instead, use"
                    " zero_to_fp32.py to recover weights"
                )
                if self.args.should_save:
                    self._save(output_dir, state_dict={})
                # remove the dummy state_dict
                remove_dummy_checkpoint(self.args.should_save, output_dir, [WEIGHTS_NAME, SAFE_WEIGHTS_NAME])
                self.model_wrapped.save_checkpoint(output_dir)

        elif self.args.should_save:
            self._save(output_dir)

        # Push to the Hub when `save_model` is called by the user.
        if self.args.push_to_hub and not _internal_call:
            self.push_to_hub(commit_message="Model save", revision=self.args.hub_revision)

    def _save_tpu(self, output_dir: Optional[str] = None):
        output_dir = output_dir if output_dir is not None else self.args.output_dir

        logger.info(f"Saving model checkpoint to {output_dir}")
        model = self.model
        xm.mark_step()

        if xm.is_master_ordinal(local=False):
            os.makedirs(output_dir, exist_ok=True)
            torch.save(self.args, os.path.join(output_dir, TRAINING_ARGS_NAME))

        # Save a trained model and configuration using `save_pretrained()`.
        # They can then be reloaded using `from_pretrained()`
        supported_classes = (PushToHubMixin,)
        xm.rendezvous("saving_checkpoint")
        if self.is_fsdp_xla_v1_enabled:
            ckpt = {
                "model": model.state_dict(),
                "shard_metadata": model.get_shard_metadata(),
            }
            ckpt_path = os.path.join(
                output_dir, f"rank{self.args.process_index}-of-{self.args.world_size}-{WEIGHTS_NAME}"
            )
            # All ranks save sharded checkpoint
            xm.save(ckpt, ckpt_path, master_only=False)
            # Make sure all ranks have saved checkpoints
            xm.rendezvous("save_full_checkpoints")
            # Master save full checkpoint
            if self.args.should_save:
                from torch_xla.distributed.fsdp import consolidate_sharded_model_checkpoints

                full_state_dict, _ = consolidate_sharded_model_checkpoints(
                    ckpt_prefix=os.path.join(output_dir, ""),
                    ckpt_suffix=f"rank*-of-*-{WEIGHTS_NAME}",
                    save_model=False,
                )
                model = model.module.module
                unwrapped_model = self.accelerator.unwrap_model(model)
                if isinstance(unwrapped_model, supported_classes):
                    unwrapped_model.save_pretrained(
                        output_dir,
                        state_dict=full_state_dict,
                        save_function=xm.save,
                        safe_serialization=self.args.save_safetensors,
                    )
                else:
                    logger.info("Trainer.model is not a `PreTrainedModel`, only saving its state dict.")
                    xm.save(full_state_dict, os.path.join(output_dir, WEIGHTS_NAME))
        elif not isinstance(model, supported_classes):
            if isinstance(self.accelerator.unwrap_model(model), supported_classes):
                self.accelerator.unwrap_model(model).save_pretrained(
                    output_dir,
                    is_main_process=self.args.should_save,
                    state_dict=xm._maybe_convert_to_cpu(model.state_dict()),
                    save_function=xm.save,
                    safe_serialization=self.args.save_safetensors,
                )
            else:
                logger.info("Trainer.model is not a `PreTrainedModel`, only saving its state dict.")
                state_dict = xm._maybe_convert_to_cpu(model.state_dict())
                xm.save(state_dict, os.path.join(output_dir, WEIGHTS_NAME))
        else:
            model.save_pretrained(
                output_dir,
                is_main_process=self.args.should_save,
                save_function=xm.save,
                safe_serialization=self.args.save_safetensors,
                state_dict=xm._maybe_convert_to_cpu(model.state_dict()),
            )
        if self.processing_class is not None and self.args.should_save:
            self.processing_class.save_pretrained(output_dir)

    def _save(self, output_dir: Optional[str] = None, state_dict=None):
        # If we are executing this function, we are the process zero, so we don't check for that.
        output_dir = output_dir if output_dir is not None else self.args.output_dir
        os.makedirs(output_dir, exist_ok=True)
        logger.info(f"Saving model checkpoint to {output_dir}")

        supported_classes = (PreTrainedModel,) if not is_peft_available() else (PreTrainedModel, PeftModel)
        # Save a trained model and configuration using `save_pretrained()`.
        # They can then be reloaded using `from_pretrained()`
        if not isinstance(self.model, supported_classes):
            if state_dict is None:
                state_dict = self.model.state_dict()

            if isinstance(self.accelerator.unwrap_model(self.model, keep_torch_compile=False), supported_classes):
                self.accelerator.unwrap_model(self.model, keep_torch_compile=False).save_pretrained(
                    output_dir, state_dict=state_dict, safe_serialization=self.args.save_safetensors
                )
            else:
                logger.info("Trainer.model is not a `PreTrainedModel`, only saving its state dict.")
                if self.args.save_safetensors:
                    safetensors.torch.save_file(
                        state_dict, os.path.join(output_dir, SAFE_WEIGHTS_NAME), metadata={"format": "pt"}
                    )
                else:
                    torch.save(state_dict, os.path.join(output_dir, WEIGHTS_NAME))
        else:
            self.model.save_pretrained(
                output_dir, state_dict=state_dict, safe_serialization=self.args.save_safetensors
            )

        if self.processing_class is not None:
            self.processing_class.save_pretrained(output_dir)
        elif (
            self.data_collator is not None
            and hasattr(self.data_collator, "tokenizer")
            and self.data_collator.tokenizer is not None
        ):
            logger.info("Saving Trainer.data_collator.tokenizer by default as Trainer.processing_class is `None`")
            self.data_collator.tokenizer.save_pretrained(output_dir)

        # Good practice: save your training arguments together with the trained model
        torch.save(self.args, os.path.join(output_dir, TRAINING_ARGS_NAME))

    def store_flos(self):
        # Storing the number of floating-point operations that went into the model
        if self.args.parallel_mode == ParallelMode.DISTRIBUTED:
            self.state.total_flos += (
                distributed_broadcast_scalars([self.current_flos], device=self.args.device).sum().item()
            )
            self.current_flos = 0
        else:
            self.state.total_flos += self.current_flos
            self.current_flos = 0

    def _sorted_checkpoints(
        self, output_dir=None, checkpoint_prefix=PREFIX_CHECKPOINT_DIR, use_mtime=False
    ) -> list[str]:
        ordering_and_checkpoint_path = []

        glob_checkpoints = [str(x) for x in Path(output_dir).glob(f"{checkpoint_prefix}-*") if os.path.isdir(x)]

        for path in glob_checkpoints:
            if use_mtime:
                ordering_and_checkpoint_path.append((os.path.getmtime(path), path))
            else:
                regex_match = re.match(f".*{checkpoint_prefix}-([0-9]+)", path)
                if regex_match is not None and regex_match.groups() is not None:
                    ordering_and_checkpoint_path.append((int(regex_match.groups()[0]), path))

        checkpoints_sorted = sorted(ordering_and_checkpoint_path)
        # mtime is not reliable on all filesystems, especially on some fuse fs in cloud environments
        # so we check if the mtime is fake and fallback to numerical ordering if needed
        if use_mtime and len(ordering_and_checkpoint_path) > 1:
            mtime_diff = checkpoints_sorted[-1][0] - checkpoints_sorted[0][0]
            if mtime_diff < 1.0:  # less than 1 second, which is almost impossible when mtime works fine
                warnings.warn("mtime may not be reliable on this filesystem, falling back to numerical ordering")
                return self._sorted_checkpoints(
                    use_mtime=False, output_dir=output_dir, checkpoint_prefix=checkpoint_prefix
                )
        checkpoints_sorted = [checkpoint[1] for checkpoint in checkpoints_sorted]

        # Make sure we don't delete the best model.
        if (
            self.state.best_model_checkpoint is not None
            and str(Path(self.state.best_model_checkpoint)) in checkpoints_sorted
        ):
            best_model_index = checkpoints_sorted.index(str(Path(self.state.best_model_checkpoint)))
            for i in range(best_model_index, len(checkpoints_sorted) - 2):
                checkpoints_sorted[i], checkpoints_sorted[i + 1] = checkpoints_sorted[i + 1], checkpoints_sorted[i]
        return checkpoints_sorted

    def _rotate_checkpoints(self, use_mtime=False, output_dir=None) -> None:
        if self.args.save_total_limit is None or self.args.save_total_limit <= 0:
            return

        # Check if we should delete older checkpoint(s)
        checkpoints_sorted = self._sorted_checkpoints(use_mtime=use_mtime, output_dir=output_dir)
        if len(checkpoints_sorted) <= self.args.save_total_limit:
            return

        # If save_total_limit=1 with load_best_model_at_end=True, we could end up deleting the last checkpoint, which
        # we don't do to allow resuming.
        save_total_limit = self.args.save_total_limit
        if (
            self.state.best_model_checkpoint is not None
            and self.args.save_total_limit == 1
            and checkpoints_sorted[-1] != self.state.best_model_checkpoint
        ):
            save_total_limit = 2

        number_of_checkpoints_to_delete = max(0, len(checkpoints_sorted) - save_total_limit)
        checkpoints_to_be_deleted = checkpoints_sorted[:number_of_checkpoints_to_delete]
        for checkpoint in checkpoints_to_be_deleted:
            logger.info(f"Deleting older checkpoint [{checkpoint}] due to args.save_total_limit")
            shutil.rmtree(checkpoint, ignore_errors=True)

    def evaluate(
        self,
        eval_dataset: Optional[Union[Dataset, dict[str, Dataset]]] = None,
        ignore_keys: Optional[list[str]] = None,
        metric_key_prefix: str = "eval",
    ) -> dict[str, float]:
        """
        Run evaluation and returns metrics.

        The calling script will be responsible for providing a method to compute metrics, as they are task-dependent
        (pass it to the init `compute_metrics` argument).

        You can also subclass and override this method to inject custom behavior.

        Args:
            eval_dataset (Union[`Dataset`, dict[str, `Dataset`]), *optional*):
                Pass a dataset if you wish to override `self.eval_dataset`. If it is a [`~datasets.Dataset`], columns
                not accepted by the `model.forward()` method are automatically removed. If it is a dictionary, it will
                evaluate on each dataset, prepending the dictionary key to the metric name. Datasets must implement the
                `__len__` method.

                <Tip>

                If you pass a dictionary with names of datasets as keys and datasets as values, evaluate will run
                separate evaluations on each dataset. This can be useful to monitor how training affects other
                datasets or simply to get a more fine-grained evaluation.
                When used with `load_best_model_at_end`, make sure `metric_for_best_model` references exactly one
                of the datasets. If you, for example, pass in `{"data1": data1, "data2": data2}` for two datasets
                `data1` and `data2`, you could specify `metric_for_best_model="eval_data1_loss"` for using the
                loss on `data1` and `metric_for_best_model="eval_data2_loss"` for the loss on `data2`.

                </Tip>

            ignore_keys (`list[str]`, *optional*):
                A list of keys in the output of your model (if it is a dictionary) that should be ignored when
                gathering predictions.
            metric_key_prefix (`str`, *optional*, defaults to `"eval"`):
                An optional prefix to be used as the metrics key prefix. For example the metrics "bleu" will be named
                "eval_bleu" if the prefix is "eval" (default)

        Returns:
            A dictionary containing the evaluation loss and the potential metrics computed from the predictions. The
            dictionary also contains the epoch number which comes from the training state.
        """
        # handle multiple eval datasets
        override = eval_dataset is not None
        eval_dataset = eval_dataset if override else self.eval_dataset
        if isinstance(eval_dataset, dict):
            metrics = {}
            for eval_dataset_name, _eval_dataset in eval_dataset.items():
                dataset_metrics = self.evaluate(
                    eval_dataset=_eval_dataset if override else eval_dataset_name,
                    ignore_keys=ignore_keys,
                    metric_key_prefix=f"{metric_key_prefix}_{eval_dataset_name}",
                )
                metrics.update(dataset_metrics)
            return metrics

        # memory metrics - must set up as early as possible
        self._memory_tracker.start()

        eval_dataloader = self.get_eval_dataloader(eval_dataset)
        if self.is_fsdp_xla_v2_enabled:
            eval_dataloader = tpu_spmd_dataloader(eval_dataloader)

        start_time = time.time()

        eval_loop = self.prediction_loop if self.args.use_legacy_prediction_loop else self.evaluation_loop
        output = eval_loop(
            eval_dataloader,
            description="Evaluation",
            # No point gathering the predictions if there are no metrics, otherwise we defer to
            # self.args.prediction_loss_only
            prediction_loss_only=True if self.compute_metrics is None else None,
            ignore_keys=ignore_keys,
            metric_key_prefix=metric_key_prefix,
        )

        total_batch_size = self.args.eval_batch_size * self.args.world_size
        if f"{metric_key_prefix}_jit_compilation_time" in output.metrics:
            start_time += output.metrics[f"{metric_key_prefix}_jit_compilation_time"]
        if f"{metric_key_prefix}_model_preparation_time" in output.metrics:
            start_time += output.metrics[f"{metric_key_prefix}_model_preparation_time"]
        output.metrics.update(
            speed_metrics(
                metric_key_prefix,
                start_time,
                num_samples=output.num_samples,
                num_steps=math.ceil(output.num_samples / total_batch_size),
            )
        )

        self.log(output.metrics)

        if DebugOption.TPU_METRICS_DEBUG in self.args.debug:
            # tpu-comment: Logging debug metrics for PyTorch/XLA (compile, execute times, ops, etc.)
            xm.master_print(met.metrics_report())

        self.control = self.callback_handler.on_evaluate(self.args, self.state, self.control, output.metrics)

        self._memory_tracker.stop_and_update_metrics(output.metrics)

        return output.metrics

    def predict(
        self, test_dataset: Dataset, ignore_keys: Optional[list[str]] = None, metric_key_prefix: str = "test"
    ) -> PredictionOutput:
        """
        Run prediction and returns predictions and potential metrics.

        Depending on the dataset and your use case, your test dataset may contain labels. In that case, this method
        will also return metrics, like in `evaluate()`.

        Args:
            test_dataset (`Dataset`):
                Dataset to run the predictions on. If it is an `datasets.Dataset`, columns not accepted by the
                `model.forward()` method are automatically removed. Has to implement the method `__len__`
            ignore_keys (`list[str]`, *optional*):
                A list of keys in the output of your model (if it is a dictionary) that should be ignored when
                gathering predictions.
            metric_key_prefix (`str`, *optional*, defaults to `"test"`):
                An optional prefix to be used as the metrics key prefix. For example the metrics "bleu" will be named
                "test_bleu" if the prefix is "test" (default)

        <Tip>

        If your predictions or labels have different sequence length (for instance because you're doing dynamic padding
        in a token classification task) the predictions will be padded (on the right) to allow for concatenation into
        one array. The padding index is -100.

        </Tip>

        Returns: *NamedTuple* A namedtuple with the following keys:

            - predictions (`np.ndarray`): The predictions on `test_dataset`.
            - label_ids (`np.ndarray`, *optional*): The labels (if the dataset contained some).
            - metrics (`dict[str, float]`, *optional*): The potential dictionary of metrics (if the dataset contained
              labels).
        """
        # memory metrics - must set up as early as possible
        self._memory_tracker.start()

        test_dataloader = self.get_test_dataloader(test_dataset)
        start_time = time.time()

        eval_loop = self.prediction_loop if self.args.use_legacy_prediction_loop else self.evaluation_loop
        output = eval_loop(
            test_dataloader, description="Prediction", ignore_keys=ignore_keys, metric_key_prefix=metric_key_prefix
        )
        total_batch_size = self.args.eval_batch_size * self.args.world_size
        if f"{metric_key_prefix}_jit_compilation_time" in output.metrics:
            start_time += output.metrics[f"{metric_key_prefix}_jit_compilation_time"]
        if f"{metric_key_prefix}_model_preparation_time" in output.metrics:
            start_time += output.metrics[f"{metric_key_prefix}_model_preparation_time"]
        output.metrics.update(
            speed_metrics(
                metric_key_prefix,
                start_time,
                num_samples=output.num_samples,
                num_steps=math.ceil(output.num_samples / total_batch_size),
            )
        )

        self.control = self.callback_handler.on_predict(self.args, self.state, self.control, output.metrics)
        self._memory_tracker.stop_and_update_metrics(output.metrics)

        return PredictionOutput(predictions=output.predictions, label_ids=output.label_ids, metrics=output.metrics)

    def evaluation_loop(
        self,
        dataloader: DataLoader,
        description: str,
        prediction_loss_only: Optional[bool] = None,
        ignore_keys: Optional[list[str]] = None,
        metric_key_prefix: str = "eval",
    ) -> EvalLoopOutput:
        """
        Prediction/evaluation loop, shared by `Trainer.evaluate()` and `Trainer.predict()`.

        Works both with or without labels.
        """
        args = self.args

        prediction_loss_only = prediction_loss_only if prediction_loss_only is not None else args.prediction_loss_only

        # if eval is called w/o train, handle model prep here
        if self.is_deepspeed_enabled and self.deepspeed is None:
            _, _ = deepspeed_init(self, num_training_steps=0, inference=True)

        model = self._wrap_model(self.model, training=False, dataloader=dataloader)

        if len(self.accelerator._models) == 0 and model is self.model:
            start_time = time.time()
            model = (
                self.accelerator.prepare(model)
                if self.is_deepspeed_enabled
                or (self.is_fsdp_enabled and self.accelerator.mixed_precision != "fp8" and not self.args.torch_compile)
                else self.accelerator.prepare_model(model, evaluation_mode=True)
            )
            self.model_preparation_time = round(time.time() - start_time, 4)

            if self.is_fsdp_enabled:
                self.model = model

            # for the rest of this function `model` is the outside model, whether it was wrapped or not
            if model is not self.model:
                self.model_wrapped = model

            # backward compatibility
            if self.is_deepspeed_enabled:
                self.deepspeed = self.model_wrapped

        # if full fp16 or bf16 eval is wanted and this ``evaluation`` or ``predict`` isn't called
        # while ``train`` is running, cast it to the right dtype first and then put on device
        if not self.is_in_train and args.mixed_precision_config["full_eval"]:
            if args.mixed_precision_dtype == "fp16":
                model_dtype = torch.float16
            elif args.mixed_precision_dtype == "bf16":
                model_dtype = torch.bfloat16
            else:
                model_dtype = model.dtype
            model = model.to(dtype=model_dtype, device=args.device)

        batch_size = self.args.eval_batch_size

        logger.info(f"\n***** Running {description} *****")
        if has_length(dataloader):
            logger.info(f"  Num examples = {self.num_examples(dataloader)}")
        else:
            logger.info("  Num examples: Unknown")
        logger.info(f"  Batch size = {batch_size}")

        model.eval()
        if hasattr(self.optimizer, "eval") and callable(self.optimizer.eval):
            self.optimizer.eval()

        self.callback_handler.eval_dataloader = dataloader
        # Do this before wrapping.
        eval_dataset = getattr(dataloader, "dataset", None)

        if args.past_index >= 0:
            self._past = None

        # Initialize containers
        all_losses = EvalLoopContainer(self.args.eval_do_concat_batches, padding_index=-100)
        all_preds = EvalLoopContainer(self.args.eval_do_concat_batches, padding_index=-100)
        all_labels = EvalLoopContainer(self.args.eval_do_concat_batches, padding_index=-100)
        all_inputs = EvalLoopContainer(self.args.eval_do_concat_batches, padding_index=-100)

        metrics = None
        eval_set_kwargs = {}

        # Will be useful when we have an iterable dataset so don't know its length.
        observed_num_examples = 0

        # Main evaluation loop
        for step, inputs in enumerate(dataloader):
            # Update the observed num examples
            observed_batch_size = find_batch_size(inputs)
            if observed_batch_size is not None:
                observed_num_examples += observed_batch_size
                # For batch samplers, batch_size is not known by the dataloader in advance.
                if batch_size is None:
                    batch_size = observed_batch_size

            # Prediction step
            losses, logits, labels = self.prediction_step(model, inputs, prediction_loss_only, ignore_keys=ignore_keys)
            main_input_name = getattr(self.model, "main_input_name", "input_ids")
            inputs_decode = (
                self._prepare_input(inputs[main_input_name]) if "inputs" in args.include_for_metrics else None
            )

            if is_torch_xla_available():
                xm.mark_step()

            # Update containers
            if losses is not None:
                losses = self.gather_function(losses.repeat(batch_size))
                all_losses.add(losses)
            if inputs_decode is not None:
                inputs_decode = self.accelerator.pad_across_processes(inputs_decode, dim=1, pad_index=-100)
                inputs_decode = self.gather_function(inputs_decode)
                if not self.args.batch_eval_metrics or description == "Prediction":
                    all_inputs.add(inputs_decode)
            if labels is not None:
                # Pad labels here, preparing for preprocess_logits_for_metrics in next logits block.
                labels = self.accelerator.pad_across_processes(labels, dim=1, pad_index=-100)
            if logits is not None:
                logits = self.accelerator.pad_across_processes(logits, dim=1, pad_index=-100)
                if self.preprocess_logits_for_metrics is not None:
                    logits = self.preprocess_logits_for_metrics(logits, labels)
                logits = self.gather_function(logits)
                if not self.args.batch_eval_metrics or description == "Prediction":
                    all_preds.add(logits)
            if labels is not None:
                labels = self.gather_function(labels)
                if not self.args.batch_eval_metrics or description == "Prediction":
                    all_labels.add(labels)

            self.control = self.callback_handler.on_prediction_step(args, self.state, self.control)

            if self.args.batch_eval_metrics:
                if self.compute_metrics is not None and logits is not None and labels is not None:
                    is_last_step = self.accelerator.gradient_state.end_of_dataloader
                    batch_kwargs = {}
                    batch_kwargs["losses"] = losses if "loss" in args.include_for_metrics else None
                    batch_kwargs["inputs"] = inputs if "inputs" in args.include_for_metrics else None
                    metrics = self.compute_metrics(
                        EvalPrediction(predictions=logits, label_ids=labels, **batch_kwargs),
                        compute_result=is_last_step,
                    )

                del losses, logits, labels, inputs
                torch.cuda.empty_cache()

            # Gather all tensors and put them back on the CPU if we have done enough accumulation steps.
            elif args.eval_accumulation_steps is not None and (step + 1) % args.eval_accumulation_steps == 0:
                all_losses.to_cpu_and_numpy()
                all_preds.to_cpu_and_numpy()
                all_labels.to_cpu_and_numpy()
                all_inputs.to_cpu_and_numpy()

                del losses, logits, labels, inputs
                torch.cuda.empty_cache()

        # After all calls to `.gather_function`, reset to `gather_for_metrics`:
        self.gather_function = self.accelerator.gather_for_metrics
        if args.past_index and hasattr(self, "_past"):
            # Clean the state at the end of the evaluation loop
            delattr(self, "_past")

        # Gather all remaining tensors and put them back on the CPU
        all_losses = all_losses.get_arrays()
        all_preds = all_preds.get_arrays()
        all_labels = all_labels.get_arrays()
        all_inputs = all_inputs.get_arrays()

        # Number of samples
        if has_length(eval_dataset):
            num_samples = len(eval_dataset)
        # The instance check is weird and does not actually check for the type, but whether the dataset has the right
        # methods. Therefore we need to make sure it also has the attribute.
        elif isinstance(eval_dataset, IterableDatasetShard) and getattr(eval_dataset, "num_examples", 0) > 0:
            num_samples = eval_dataset.num_examples
        else:
            if has_length(dataloader):
                num_samples = self.num_examples(dataloader)
            else:  # both len(dataloader.dataset) and len(dataloader) fail
                num_samples = observed_num_examples
        if num_samples == 0 and observed_num_examples > 0:
            num_samples = observed_num_examples

        # Metrics!
        if (
            self.compute_metrics is not None
            and all_preds is not None
            and all_labels is not None
            and not self.args.batch_eval_metrics
        ):
            eval_set_kwargs["losses"] = all_losses if "loss" in args.include_for_metrics else None
            eval_set_kwargs["inputs"] = all_inputs if "inputs" in args.include_for_metrics else None
            metrics = self.compute_metrics(
                EvalPrediction(predictions=all_preds, label_ids=all_labels, **eval_set_kwargs)
            )
        elif metrics is None:
            metrics = {}

        # To be JSON-serializable, we need to remove numpy types or zero-d tensors
        metrics = denumpify_detensorize(metrics)

        if isinstance(all_losses, list) and all_losses:
            metrics[f"{metric_key_prefix}_loss"] = np.concatenate(all_losses).mean().item()
        elif isinstance(all_losses, np.ndarray):
            metrics[f"{metric_key_prefix}_loss"] = all_losses.mean().item()
        if hasattr(self, "jit_compilation_time"):
            metrics[f"{metric_key_prefix}_jit_compilation_time"] = self.jit_compilation_time
        if hasattr(self, "model_preparation_time"):
            metrics[f"{metric_key_prefix}_model_preparation_time"] = self.model_preparation_time

        # Prefix all keys with metric_key_prefix + '_'
        for key in list(metrics.keys()):
            if not key.startswith(f"{metric_key_prefix}_"):
                metrics[f"{metric_key_prefix}_{key}"] = metrics.pop(key)

        return EvalLoopOutput(predictions=all_preds, label_ids=all_labels, metrics=metrics, num_samples=num_samples)

    def _nested_gather(self, tensors, name=None):
        """
        Gather value of `tensors` (tensor or list/tuple of nested tensors) and convert them to numpy before
        concatenating them to `gathered`
        """
        if tensors is None:
            return
        if is_torch_xla_available():
            if name is None:
                name = "nested_gather"
            tensors = nested_xla_mesh_reduce(tensors, name)
        elif is_sagemaker_mp_enabled():
            tensors = smp_gather(tensors)
        elif (self.args.distributed_state is not None and self.args.distributed_state.distributed_type != "NO") or (
            self.args.distributed_state is None and self.args.local_rank != -1
        ):
            tensors = distributed_concat(tensors)
        return tensors

    def prediction_step(
        self,
        model: nn.Module,
        inputs: dict[str, Union[torch.Tensor, Any]],
        prediction_loss_only: bool,
        ignore_keys: Optional[list[str]] = None,
    ) -> tuple[Optional[torch.Tensor], Optional[torch.Tensor], Optional[torch.Tensor]]:
        """
        Perform an evaluation step on `model` using `inputs`.

        Subclass and override to inject custom behavior.

        Args:
            model (`nn.Module`):
                The model to evaluate.
            inputs (`dict[str, Union[torch.Tensor, Any]]`):
                The inputs and targets of the model.

                The dictionary will be unpacked before being fed to the model. Most models expect the targets under the
                argument `labels`. Check your model's documentation for all accepted arguments.
            prediction_loss_only (`bool`):
                Whether or not to return the loss only.
            ignore_keys (`list[str]`, *optional*):
                A list of keys in the output of your model (if it is a dictionary) that should be ignored when
                gathering predictions.

        Return:
            tuple[Optional[torch.Tensor], Optional[torch.Tensor], Optional[torch.Tensor]]: A tuple with the loss,
            logits and labels (each being optional).
        """
        has_labels = False if len(self.label_names) == 0 else all(inputs.get(k) is not None for k in self.label_names)
        # For CLIP-like models capable of returning loss values.
        # If `return_loss` is not specified or being `None` in `inputs`, we check if the default value of `return_loss`
        # is `True` in `model.forward`.
        return_loss = inputs.get("return_loss", None)
        if return_loss is None:
            return_loss = self.can_return_loss
        loss_without_labels = True if len(self.label_names) == 0 and return_loss else False

        inputs = self._prepare_inputs(inputs)
        if ignore_keys is None:
            if hasattr(self.model, "config"):
                ignore_keys = getattr(self.model.config, "keys_to_ignore_at_inference", ["past_key_values"])
            else:
                ignore_keys = []

        # labels may be popped when computing the loss (label smoothing for instance) so we grab them first.
        if has_labels or loss_without_labels:
            labels = nested_detach(tuple(inputs.get(name) for name in self.label_names))
            if len(labels) == 1:
                labels = labels[0]
        else:
            labels = None

        with torch.no_grad():
            if is_sagemaker_mp_enabled():
                raw_outputs = smp_forward_only(model, inputs)
                if has_labels or loss_without_labels:
                    if isinstance(raw_outputs, dict):
                        loss_mb = raw_outputs["loss"]
                        logits_mb = tuple(v for k, v in raw_outputs.items() if k not in ignore_keys + ["loss"])
                    else:
                        loss_mb = raw_outputs[0]
                        logits_mb = raw_outputs[1:]

                    loss = loss_mb.reduce_mean().detach().cpu()
                    logits = smp_nested_concat(logits_mb)
                else:
                    loss = None
                    if isinstance(raw_outputs, dict):
                        logits_mb = tuple(v for k, v in raw_outputs.items() if k not in ignore_keys)
                    else:
                        logits_mb = raw_outputs
                    logits = smp_nested_concat(logits_mb)
            else:
                if has_labels or loss_without_labels:
                    with self.compute_loss_context_manager():
                        loss, outputs = self.compute_loss(model, inputs, return_outputs=True)
                    loss = loss.detach().mean()

                    if isinstance(outputs, dict):
                        logits = tuple(v for k, v in outputs.items() if k not in ignore_keys + ["loss"])
                    else:
                        logits = outputs[1:]
                else:
                    loss = None
                    with self.compute_loss_context_manager():
                        outputs = model(**inputs)
                    if isinstance(outputs, dict):
                        logits = tuple(v for k, v in outputs.items() if k not in ignore_keys)
                    else:
                        logits = outputs
                    # TODO: this needs to be fixed and made cleaner later.
                    if self.args.past_index >= 0:
                        self._past = outputs[self.args.past_index - 1]

        if prediction_loss_only:
            return (loss, None, None)

        logits = nested_detach(logits)
        if len(logits) == 1:
            logits = logits[0]

        return (loss, logits, labels)

    def floating_point_ops(self, inputs: dict[str, Union[torch.Tensor, Any]]):
        """
        For models that inherit from [`PreTrainedModel`], uses that method to compute the number of floating point
        operations for every backward + forward pass. If using another model, either implement such a method in the
        model or subclass and override this method.

        Args:
            inputs (`dict[str, Union[torch.Tensor, Any]]`):
                The inputs and targets of the model.

        Returns:
            `int`: The number of floating-point operations.
        """
        if hasattr(self.model, "floating_point_ops"):
            return self.model.floating_point_ops(inputs)
        else:
            return 0

    def init_hf_repo(self, token: Optional[str] = None):
        """
        Initializes a git repo in `self.args.hub_model_id`.
        """
        # Only on process zero
        if not self.is_world_process_zero():
            return

        if self.args.hub_model_id is None:
            repo_name = Path(self.args.output_dir).absolute().name
        else:
            repo_name = self.args.hub_model_id

        token = token if token is not None else self.args.hub_token
        repo_url = create_repo(repo_name, token=token, private=self.args.hub_private_repo, exist_ok=True)
        self.hub_model_id = repo_url.repo_id
        self.push_in_progress = None

    def create_model_card(
        self,
        language: Optional[str] = None,
        license: Optional[str] = None,
        tags: Union[str, list[str], None] = None,
        model_name: Optional[str] = None,
        finetuned_from: Optional[str] = None,
        tasks: Union[str, list[str], None] = None,
        dataset_tags: Union[str, list[str], None] = None,
        dataset: Union[str, list[str], None] = None,
        dataset_args: Union[str, list[str], None] = None,
    ):
        """
        Creates a draft of a model card using the information available to the `Trainer`.

        Args:
            language (`str`, *optional*):
                The language of the model (if applicable)
            license (`str`, *optional*):
                The license of the model. Will default to the license of the pretrained model used, if the original
                model given to the `Trainer` comes from a repo on the Hub.
            tags (`str` or `list[str]`, *optional*):
                Some tags to be included in the metadata of the model card.
            model_name (`str`, *optional*):
                The name of the model.
            finetuned_from (`str`, *optional*):
                The name of the model used to fine-tune this one (if applicable). Will default to the name of the repo
                of the original model given to the `Trainer` (if it comes from the Hub).
            tasks (`str` or `list[str]`, *optional*):
                One or several task identifiers, to be included in the metadata of the model card.
            dataset_tags (`str` or `list[str]`, *optional*):
                One or several dataset tags, to be included in the metadata of the model card.
            dataset (`str` or `list[str]`, *optional*):
                One or several dataset identifiers, to be included in the metadata of the model card.
            dataset_args (`str` or `list[str]`, *optional*):
               One or several dataset arguments, to be included in the metadata of the model card.
        """
        if not self.is_world_process_zero():
            return

        model_card_filepath = os.path.join(self.args.output_dir, "README.md")
        is_peft_library = False
        if os.path.exists(model_card_filepath):
            library_name = ModelCard.load(model_card_filepath).data.get("library_name")
            is_peft_library = library_name == "peft"

            # Append existing tags in `tags`
            existing_tags = ModelCard.load(model_card_filepath).data.tags
            if tags is not None and existing_tags is not None:
                if isinstance(tags, str):
                    tags = [tags]
                for tag in existing_tags:
                    if tag not in tags:
                        tags.append(tag)

        training_summary = TrainingSummary.from_trainer(
            self,
            language=language,
            license=license,
            tags=tags,
            model_name=model_name,
            finetuned_from=finetuned_from,
            tasks=tasks,
            dataset_tags=dataset_tags,
            dataset=dataset,
            dataset_args=dataset_args,
        )
        model_card = training_summary.to_model_card()
        with open(model_card_filepath, "w") as f:
            f.write(model_card)

        if is_peft_library:
            self.accelerator.unwrap_model(self.model).create_or_update_model_card(self.args.output_dir)

    def _push_from_checkpoint(self, checkpoint_folder):
        # Only push from one node.
        if not self.is_world_process_zero() or self.args.hub_strategy == HubStrategy.END:
            return
        # If we haven't finished the last push, we don't do this one unless args.hub_always_push=True.
        if not self.args.hub_always_push and self.push_in_progress is not None and not self.push_in_progress.is_done():
            return

        output_dir = self.args.output_dir
        # To avoid a new synchronization of all model weights, we just copy the file from the checkpoint folder
        modeling_files = [CONFIG_NAME, WEIGHTS_NAME, SAFE_WEIGHTS_NAME]
        #  Add sharded checkpoints if we have an index
        for index_file in [WEIGHTS_INDEX_NAME, SAFE_WEIGHTS_INDEX_NAME]:
            index_path = os.path.join(checkpoint_folder, index_file)
            if os.path.isfile(index_path):
                modeling_files.append(index_file)
                with open(index_path) as f:
                    index = json.loads(f.read())
                shard_files = list(set(index["weight_map"].values()))
                modeling_files.extend(shard_files)
        if is_peft_available():
            modeling_files.extend([ADAPTER_CONFIG_NAME, ADAPTER_WEIGHTS_NAME, ADAPTER_SAFE_WEIGHTS_NAME])
        for modeling_file in modeling_files:
            if os.path.isfile(os.path.join(checkpoint_folder, modeling_file)):
                shutil.copy(os.path.join(checkpoint_folder, modeling_file), os.path.join(output_dir, modeling_file))
        # Saving the processing class is fast and we don't know how many files it may have spawned, so we resave it to be sure.
        if self.processing_class is not None:
            self.processing_class.save_pretrained(output_dir)
        # Same for the training arguments
        torch.save(self.args, os.path.join(output_dir, TRAINING_ARGS_NAME))

        if self.args.save_strategy == SaveStrategy.STEPS:
            commit_message = f"Training in progress, step {self.state.global_step}"
        else:
            commit_message = f"Training in progress, epoch {int(self.state.epoch)}"

        model_push_job = upload_folder(
            repo_id=self.hub_model_id,
            folder_path=output_dir,
            commit_message=commit_message,
            token=self.args.hub_token,
            run_as_future=True,
            ignore_patterns=["_*", f"{PREFIX_CHECKPOINT_DIR}-*"],
            revision=self.args.hub_revision,
        )

        push_jobs = [model_push_job]

        if self.args.hub_strategy in [HubStrategy.CHECKPOINT, HubStrategy.ALL_CHECKPOINTS]:
            path_in_repo = (
                "last-checkpoint" if self.args.hub_strategy == HubStrategy.CHECKPOINT else Path(checkpoint_folder).name
            )
            checkpoint_push = upload_folder(
                repo_id=self.hub_model_id,
                folder_path=checkpoint_folder,
                path_in_repo=path_in_repo,
                commit_message=commit_message + ", checkpoint",
                token=self.args.hub_token,
                run_as_future=True,
                revision=self.args.hub_revision,
            )
            push_jobs.append(checkpoint_push)

        if self.push_in_progress is None or self.push_in_progress.is_done():
            self.push_in_progress = PushInProgress(push_jobs)
        else:
            self.push_in_progress.jobs.extend(push_jobs)

    def _finish_current_push(self):
        if not hasattr(self, "push_in_progress"):
            return
        if self.push_in_progress is not None and not self.push_in_progress.is_done():
            logger.info("Waiting for the current checkpoint push to be finished, this might take a couple of minutes.")
            self.push_in_progress.wait_until_done()

    def push_to_hub(
        self,
        commit_message: Optional[str] = "End of training",
        blocking: bool = True,
        token: Optional[str] = None,
        revision: Optional[str] = None,
        **kwargs,
    ) -> str:
        """
        Upload `self.model` and `self.processing_class` to the 🤗 model hub on the repo `self.args.hub_model_id`.

        Parameters:
            commit_message (`str`, *optional*, defaults to `"End of training"`):
                Message to commit while pushing.
            blocking (`bool`, *optional*, defaults to `True`):
                Whether the function should return only when the `git push` has finished.
            token (`str`, *optional*, defaults to `None`):
                Token with write permission to overwrite Trainer's original args.
            revision (`str`, *optional*):
                The git revision to commit from. Defaults to the head of the "main" branch.
            kwargs (`dict[str, Any]`, *optional*):
                Additional keyword arguments passed along to [`~Trainer.create_model_card`].

        Returns:
            The URL of the repository where the model was pushed if `blocking=False`, or a `Future` object tracking the
            progress of the commit if `blocking=True`.
        """
        model_name = kwargs.pop("model_name", None)
        if model_name is None and self.args.should_save:
            if self.args.hub_model_id is None:
                model_name = Path(self.args.output_dir).name
            else:
                model_name = self.args.hub_model_id.split("/")[-1]
        token = token if token is not None else self.args.hub_token

        # In case the user calls this method with args.push_to_hub = False
        if self.hub_model_id is None:
            self.init_hf_repo(token=token)

        # Needs to be executed on all processes for TPU training, but will only save on the processed determined by
        # self.args.should_save.
        self.save_model(_internal_call=True)

        # Only push from one node.
        if not self.is_world_process_zero():
            return

        # Add additional tags in the case the model has already some tags and users pass
        # "tags" argument to `push_to_hub` so that trainer automatically handles internal tags
        # from all models since Trainer does not call `model.push_to_hub`.
        if getattr(self.model, "model_tags", None) is not None:
            if "tags" not in kwargs:
                kwargs["tags"] = []

            # If it is a string, convert it to a list
            if isinstance(kwargs["tags"], str):
                kwargs["tags"] = [kwargs["tags"]]

            for model_tag in self.model.model_tags:
                if model_tag not in kwargs["tags"]:
                    kwargs["tags"].append(model_tag)

        self.create_model_card(model_name=model_name, **kwargs)

        if revision is None:
            revision = self.args.hub_revision

        # Wait for the current upload to be finished.
        self._finish_current_push()

        return upload_folder(
            repo_id=self.hub_model_id,
            folder_path=self.args.output_dir,
            commit_message=commit_message,
            token=token,
            run_as_future=not blocking,
            ignore_patterns=["_*", f"{PREFIX_CHECKPOINT_DIR}-*"],
            revision=revision,
        )

    #
    # Deprecated code
    #

    def prediction_loop(
        self,
        dataloader: DataLoader,
        description: str,
        prediction_loss_only: Optional[bool] = None,
        ignore_keys: Optional[list[str]] = None,
        metric_key_prefix: str = "eval",
    ) -> EvalLoopOutput:
        """
        Prediction/evaluation loop, shared by `Trainer.evaluate()` and `Trainer.predict()`.

        Works both with or without labels.
        """
        args = self.args

        if not has_length(dataloader):
            raise ValueError("dataloader must implement a working __len__")

        prediction_loss_only = prediction_loss_only if prediction_loss_only is not None else args.prediction_loss_only

        # if eval is called w/o train, handle model prep here
        if self.is_deepspeed_enabled and self.deepspeed is None:
            _, _ = deepspeed_init(self, num_training_steps=0, inference=True)

        model = self._wrap_model(self.model, training=False, dataloader=dataloader)

        if len(self.accelerator._models) == 0 and model is self.model:
            model = (
                self.accelerator.prepare(model)
                if self.is_deepspeed_enabled or self.is_fsdp_enabled
                else self.accelerator.prepare_model(model, evaluation_mode=True)
            )

            if self.is_fsdp_enabled:
                self.model = model

            # for the rest of this function `model` is the outside model, whether it was wrapped or not
            if model is not self.model:
                self.model_wrapped = model

            # backward compatibility
            if self.is_deepspeed_enabled:
                self.deepspeed = self.model_wrapped

        # if full fp16 or bf16 eval is wanted and this ``evaluation`` or ``predict`` isn't called
        # while ``train`` is running, cast it to the right dtype first and then put on device
        if not self.is_in_train:
            if args.mixed_precision_config["full_eval"]:
                if args.mixed_precision_dtype == "fp16":
                    model_dtype = torch.float16
                elif args.mixed_precision_dtype == "bf16":
                    model_dtype = torch.bfloat16
                else:
                    model_dtype = model.dtype

                model = model.to(dtype=model_dtype, device=args.device)

        batch_size = (
            dataloader.total_batch_size
            if getattr(dataloader, "_is_accelerate_prepared", False)
            else dataloader.batch_size
        )

        if batch_size is None:
            raise ValueError(
                "Batch size cannot be None. Ensure the dataloader has a valid batch_size or total_batch_size."
            )

        num_examples = self.num_examples(dataloader)
        logger.info(f"\n***** Running {description} *****")
        logger.info(f"  Num examples = {num_examples}")
        logger.info(f"  Batch size = {batch_size}")

        losses_host: Optional[torch.Tensor] = None
        preds_host: Union[torch.Tensor, list[torch.Tensor], None] = None
        labels_host: Union[torch.Tensor, list[torch.Tensor], None] = None
        inputs_host: Union[torch.Tensor, list[torch.Tensor], None] = None
        metrics: Optional[dict] = None
        eval_set_kwargs: dict = {}

        world_size = max(1, args.world_size)

        eval_losses_gatherer = DistributedTensorGatherer(world_size, num_examples, make_multiple_of=batch_size)
        if not prediction_loss_only:
            # The actual number of eval_sample can be greater than num_examples in distributed settings (when we pass
            # a batch size to the sampler)
            make_multiple_of = None
            if hasattr(dataloader, "sampler") and isinstance(dataloader.sampler, SequentialDistributedSampler):
                make_multiple_of = dataloader.sampler.batch_size
            preds_gatherer = DistributedTensorGatherer(world_size, num_examples, make_multiple_of=make_multiple_of)
            labels_gatherer = DistributedTensorGatherer(world_size, num_examples, make_multiple_of=make_multiple_of)
            inputs_gatherer = DistributedTensorGatherer(world_size, num_examples, make_multiple_of=make_multiple_of)

        model.eval()
        if hasattr(self.optimizer, "eval") and callable(self.optimizer.eval):
            self.optimizer.eval()

        if args.past_index >= 0:
            self._past = None

        self.callback_handler.eval_dataloader = dataloader

        for step, inputs in enumerate(dataloader):
            loss, logits, labels = self.prediction_step(model, inputs, prediction_loss_only, ignore_keys=ignore_keys)
            main_input_name = getattr(self.model, "main_input_name", "input_ids")
            inputs_decode = (
                self._prepare_input(inputs[main_input_name]) if "inputs" in args.include_for_metrics else None
            )

            if loss is not None:
                losses = loss.repeat(batch_size)
                losses_host = losses if losses_host is None else torch.cat((losses_host, losses), dim=0)
            if logits is not None:
                preds_host = logits if preds_host is None else nested_concat(preds_host, logits, padding_index=-100)
            if labels is not None:
                labels_host = labels if labels_host is None else nested_concat(labels_host, labels, padding_index=-100)
            if inputs_decode is not None:
                inputs_host = (
                    inputs_decode
                    if inputs_host is None
                    else nested_concat(inputs_host, inputs_decode, padding_index=-100)
                )
            self.control = self.callback_handler.on_prediction_step(args, self.state, self.control)

            if self.args.batch_eval_metrics:
                if self.compute_metrics is not None and preds_host is not None and labels_host is not None:
                    is_last_step = self.accelerator.gradient_state.end_of_dataloader
                    batch_kwargs = {}
                    batch_kwargs["losses"] = losses_host if "loss" in args.include_for_metrics else None
                    batch_kwargs["inputs"] = inputs_host if "inputs" in args.include_for_metrics else None
                    metrics = self.compute_metrics(
                        EvalPrediction(predictions=preds_host, label_ids=labels_host, **batch_kwargs),
                        compute_result=is_last_step,
                    )

            if self.args.batch_eval_metrics or (
                args.eval_accumulation_steps is not None and (step + 1) % args.eval_accumulation_steps == 0
            ):
                # Gather all tensors and put them back on the CPU if we have done enough accumulation steps.
                eval_losses_gatherer.add_arrays(self._gather_and_numpify(losses_host, "eval_losses"))
                if not prediction_loss_only:
                    preds_gatherer.add_arrays(self._gather_and_numpify(preds_host, "eval_preds"))
                    labels_gatherer.add_arrays(self._gather_and_numpify(labels_host, "eval_label_ids"))
                    inputs_gatherer.add_arrays(self._gather_and_numpify(inputs_host, "eval_inputs_ids"))

                # Set back to None to begin a new accumulation
                del losses_host, preds_host, labels_host, inputs_host
                torch.cuda.empty_cache()
                losses_host, preds_host, labels_host, inputs_host = None, None, None, None

        if args.past_index and hasattr(self, "_past"):
            # Clean the state at the end of the evaluation loop
            delattr(self, "_past")

        # Gather all remaining tensors and put them back on the CPU
        eval_losses_gatherer.add_arrays(self._gather_and_numpify(losses_host, "eval_losses"))
        if not prediction_loss_only:
            preds_gatherer.add_arrays(self._gather_and_numpify(preds_host, "eval_preds"))
            labels_gatherer.add_arrays(self._gather_and_numpify(labels_host, "eval_label_ids"))
            inputs_gatherer.add_arrays(self._gather_and_numpify(inputs_host, "eval_inputs_ids"))

        eval_loss = eval_losses_gatherer.finalize()
        preds = preds_gatherer.finalize() if not prediction_loss_only else None
        label_ids = labels_gatherer.finalize() if not prediction_loss_only else None
        inputs_ids = inputs_gatherer.finalize() if not prediction_loss_only else None

        if (
            self.compute_metrics is not None
            and preds is not None
            and label_ids is not None
            and not self.args.batch_eval_metrics
        ):
            eval_set_kwargs["losses"] = eval_loss if "loss" in args.include_for_metrics else None
            eval_set_kwargs["inputs"] = inputs_ids if "inputs" in args.include_for_metrics else None
            metrics = self.compute_metrics(EvalPrediction(predictions=preds, label_ids=label_ids, **eval_set_kwargs))
        elif metrics is None:
            metrics = {}

        # To be JSON-serializable, we need to remove numpy types or zero-d tensors
        metrics = denumpify_detensorize(metrics)

        if eval_loss is not None:
            metrics[f"{metric_key_prefix}_loss"] = eval_loss.mean().item()

        # Prefix all keys with metric_key_prefix + '_'
        for key in list(metrics.keys()):
            if not key.startswith(f"{metric_key_prefix}_"):
                metrics[f"{metric_key_prefix}_{key}"] = metrics.pop(key)

        return EvalLoopOutput(predictions=preds, label_ids=label_ids, metrics=metrics, num_samples=num_examples)

    def _gather_and_numpify(self, tensors, name):
        """
        Gather value of `tensors` (tensor or list/tuple of nested tensors) and convert them to numpy before
        concatenating them to `gathered`
        """
        if tensors is None:
            return
        if is_torch_xla_available():
            tensors = nested_xla_mesh_reduce(tensors, name)
        elif is_sagemaker_mp_enabled():
            tensors = smp_gather(tensors)
        elif self.args.parallel_mode == ParallelMode.DISTRIBUTED:
            tensors = distributed_concat(tensors)

        return nested_numpify(tensors)

    def _add_sm_patterns_to_gitignore(self) -> None:
        """Add SageMaker Checkpointing patterns to .gitignore file."""
        # Make sure we only do this on the main process
        if not self.is_world_process_zero():
            return

        patterns = ["*.sagemaker-uploading", "*.sagemaker-uploaded"]

        # Get current .gitignore content
        if os.path.exists(os.path.join(self.repo.local_dir, ".gitignore")):
            with open(os.path.join(self.repo.local_dir, ".gitignore")) as f:
                current_content = f.read()
        else:
            current_content = ""

        # Add the patterns to .gitignore
        content = current_content
        for pattern in patterns:
            if pattern not in content:
                if content.endswith("\n"):
                    content += pattern
                else:
                    content += f"\n{pattern}"

        # Write the .gitignore file if it has changed
        if content != current_content:
            with open(os.path.join(self.repo.local_dir, ".gitignore"), "w") as f:
                logger.debug(f"Writing .gitignore file. Content: {content}")
                f.write(content)

        self.repo.git_add(".gitignore")

        # avoid race condition with git status
        time.sleep(0.5)

        if not self.repo.is_repo_clean():
            self.repo.git_commit("Add *.sagemaker patterns to .gitignore.")
            self.repo.git_push()

    def create_accelerator_and_postprocess(self):
        # We explicitly don't rely on the `Accelerator` to do gradient accumulation
        grad_acc_kwargs = {}
        if is_accelerate_available("0.28.0") and self.args.accelerator_config.gradient_accumulation_kwargs is not None:
            grad_acc_kwargs = self.args.accelerator_config.gradient_accumulation_kwargs

        # check if num_steps is attempted to be passed in gradient_accumulation_kwargs
        if "num_steps" in grad_acc_kwargs:
            if self.args.gradient_accumulation_steps > 1:
                # raise because we do not know which setting is intended.
                raise ValueError(
                    "The `AcceleratorConfig`'s `num_steps` is set but `gradient_accumulation_steps` is greater than 1 in the passed `TrainingArguments`"
                    "If using the passed `AcceleratorConfig` is desired, do not set the `TrainingArguments` `gradient_accumulation_steps`."
                )
            else:
                self.args.gradient_accumulation_steps = grad_acc_kwargs["num_steps"]

        accelerator_config = self.args.accelerator_config.to_dict()

        if is_accelerate_available("0.28.0"):
            # Extract dataloader config params from accelerator config
            dataloader_params = ["split_batches", "dispatch_batches", "even_batches", "use_seedable_sampler"]
            dataloader_config = DataLoaderConfiguration(
                **{param: accelerator_config.pop(param) for param in dataloader_params}
            )
            if is_accelerate_available("1.1.0"):
                dataloader_config.data_seed = self.args.data_seed

        non_blocking = accelerator_config.pop("non_blocking")
        if not is_accelerate_available("0.30.0"):
            if non_blocking:
                raise ImportError(
                    "`non_blocking` is only supported in accelerate v0.30.0 and above. Please upgrade accelerate to use this feature."
                )
        else:
            if non_blocking and not self.args.dataloader_pin_memory:
                logger.warning(
                    "`non_blocking` is enabled but `dataloader_pin_memory` is not. For the best performance, it's recommended to enable both."
                )
            dataloader_config.non_blocking = non_blocking
        # this would have been updated above, no need for it anymore
        accelerator_config.pop("gradient_accumulation_kwargs")

        args = {
            "deepspeed_plugin": self.args.deepspeed_plugin,
        }
        if is_accelerate_available("0.28.0"):
            args["dataloader_config"] = dataloader_config
        else:
            args.update(accelerator_config)
        # tp is initialized at Accelerator init phase so
        # args should be prepared here
        if hasattr(self.model, "tp_size") and self.model.tp_size is not None and self.model.tp_size > 1:
            self.is_tp_enabled = True
            if version.parse(accelerate_version) > version.parse("1.3.0"):
                args["torch_tp_plugin"] = TorchTensorParallelPlugin(tp_size=self.model.tp_size)
            else:
                raise ValueError("Requires accelerate>1.3.0 to use Tensor Parallelism.")

        # create accelerator object
        self.accelerator = Accelerator(**args)
        # some Trainer classes need to use `gather` instead of `gather_for_metrics`, thus we store a flag
        self.gather_function = self.accelerator.gather_for_metrics

        if "use_gather_object" in inspect.signature(self.gather_function).parameters.keys():
            self.gather_function = functools.partial(
                self.gather_function, use_gather_object=self.args.eval_use_gather_object
            )

        # deepspeed and accelerate flags covering both trainer args and accelerate launcher
        self.is_deepspeed_enabled = getattr(self.accelerator.state, "deepspeed_plugin", None) is not None
        self.is_fsdp_enabled = getattr(self.accelerator.state, "fsdp_plugin", None) is not None
        self.is_tp_enabled = getattr(self.accelerator.state, "torch_tp_plugin", None) is not None
        # post accelerator creation setup
        if self.is_fsdp_enabled:
            fsdp_plugin = self.accelerator.state.fsdp_plugin
            for param in ["limit_all_gathers", "activation_checkpointing"]:
                setattr(fsdp_plugin, param, self.args.fsdp_config.get(param, getattr(fsdp_plugin, param)))
            if fsdp_plugin.activation_checkpointing and self.args.gradient_checkpointing:
                raise ValueError(
                    "The activation_checkpointing in FSDP config and the gradient_checkpointing in training arg "
                    "can't be set to True simultaneously. Please use FSDP's activation_checkpointing logic "
                    "when using FSDP."
                )

        if self.is_deepspeed_enabled and getattr(self.args, "hf_deepspeed_config", None) is None:
            self.propagate_args_to_deepspeed()

        # `save_only_model` can't be used with DeepSpeed/FSDP along with `load_best_model_at_end`
        if (
            self.args.save_only_model
            and (self.is_deepspeed_enabled or self.is_fsdp_enabled)
            and self.args.load_best_model_at_end
        ):
            wrapper = "DeepSpeed" if self.is_deepspeed_enabled else "FSDP"
            raise ValueError(f"{wrapper} can't be used with `save_only_model` along with `load_best_model_at_end`.")

        # `auto_find_batch_size` isn't supported yet with DeepSpeed Zero-3
        if (
            self.is_deepspeed_enabled
            and self.accelerator.state.deepspeed_plugin.zero_stage == 3
            and self.args.auto_find_batch_size
        ):
            raise ValueError(
                "`auto_find_batch_size` isn't supported yet with DeepSpeed Zero-3. Please consider using Zero-2, Zero-1, or FSDP"
            )
        if (
            self.args.save_only_model
            and self.is_fsdp_enabled
            and "SHARDED_STATE_DICT" in str(self.accelerator.state.fsdp_plugin.state_dict_type)
        ):
            raise ValueError("save_only_model option is not compatible with FSDP state dict type 'SHARDED_STATE_DICT'")

    def propagate_args_to_deepspeed(self, auto_find_batch_size=False):
        """
        Sets values in the deepspeed plugin based on the Trainer args
        """
        from transformers.integrations.deepspeed import HfTrainerDeepSpeedConfig

        ds_plugin = self.accelerator.state.deepspeed_plugin

        ds_plugin.hf_ds_config = HfTrainerDeepSpeedConfig(ds_plugin.hf_ds_config.config)
        ds_plugin.deepspeed_config = ds_plugin.hf_ds_config.config
        ds_plugin.hf_ds_config.trainer_config_process(self.args, auto_find_batch_size)

    def _fsdp_qlora_plugin_updates(self):
        if self.is_fsdp_enabled and _is_peft_model(self.model):
            from peft import PeftConfig
            from peft.utils.other import fsdp_auto_wrap_policy

            if isinstance(self.model.active_peft_config, PeftConfig):
                self.accelerator.state.fsdp_plugin.auto_wrap_policy = fsdp_auto_wrap_policy(self.model)
            if (
                getattr(self.model, "quantization_method", None) == QuantizationMethod.BITS_AND_BYTES
                and self.model.hf_quantizer.quantization_config.bnb_4bit_quant_storage.is_floating_point
                and version.parse(accelerate_version) > version.parse("0.27.0")
            ):
                self.accelerator.state.fsdp_plugin.set_mixed_precision(
                    self.model.hf_quantizer.quantization_config.bnb_4bit_quant_storage, override=True
                )

    def get_batch_samples(
        self, epoch_iterator: Iterator, num_batches: int, device: torch.device
    ) -> tuple[list, Optional[torch.Tensor]]:
        """
        Collects a specified number of batches from the epoch iterator and optionally counts the number of items in the batches to properly scale the loss.
        """
        batch_samples = []
        num_items_in_batch = None

        for _ in range(num_batches):
            try:
                batch_samples.append(next(epoch_iterator))
            except StopIteration:
                break

        count_num_items_in_batch = (
            len(batch_samples) > 0
            and "labels" in batch_samples[0]
            and (
                # num_items_in_batch is passed to model forward
                # https://github.com/huggingface/transformers/blob/v4.49.0/src/transformers/trainer.py#L3757
                self.model_accepts_loss_kwargs
                # num_items_in_batch is passed to compute_loss_func
                # https://github.com/huggingface/transformers/blob/v4.49.0/src/transformers/trainer.py#L3773
                or self.compute_loss_func is not None
                # num_items_in_batch is also verified if (self.model_accepts_loss_kwargs or self.compute_loss_func)
                # https://github.com/huggingface/transformers/blob/v4.49.0/src/transformers/trainer.py#L3790
            )
        )

        if count_num_items_in_batch:
            # For now we don't support object detection
            try:
                num_items_in_batch = sum([(batch["labels"].ne(-100)).sum() for batch in batch_samples])
            except (TypeError, AttributeError):
                pass

        if num_items_in_batch is not None:
            if self.args.average_tokens_across_devices:
                num_items_in_batch = self.accelerator.gather(num_items_in_batch).sum()

            if torch.is_tensor(num_items_in_batch):
                num_items_in_batch = num_items_in_batch.to(device)

                if self.args.n_gpu > 1 and num_items_in_batch.dim() == 0:
                    # In the DataParallel case, convert the scalar tensor into a 1-dim tensor
                    num_items_in_batch = num_items_in_batch.unsqueeze(0)

        return batch_samples, num_items_in_batch

    def set_initial_training_values(
        self, args: TrainingArguments, dataloader: DataLoader, total_train_batch_size: int
    ):
        """
        Calculates and returns the following values:
        - `num_train_epochs`
        - `num_update_steps_per_epoch`
        - `num_examples`
        - `num_train_samples`
        - `epoch_based`
        - `len_dataloader`
        - `max_steps`
        """
        # Case 1: we rely on `args.max_steps` first
        max_steps = args.max_steps
        # If max_steps is negative, we use the number of epochs to determine the number of total steps later
        epoch_based = max_steps < 0
        len_dataloader = len(dataloader) if has_length(dataloader) else None

        # Case 2: We have a dataloader length and can extrapolate
        if len_dataloader is not None:
            num_update_steps_per_epoch = max(
                len_dataloader // args.gradient_accumulation_steps
                + int(len_dataloader % args.gradient_accumulation_steps > 0),
                1,
            )
            # Case 3: We have a length but are using epochs, we can extrapolate the number of steps
            if epoch_based:
                max_steps = math.ceil(args.num_train_epochs * num_update_steps_per_epoch)

        # Now we figure out `num_examples`, `num_train_epochs`, and `train_samples`
        if len_dataloader:
            num_examples = self.num_examples(dataloader)
            if args.max_steps > 0:
                num_train_epochs = max_steps // num_update_steps_per_epoch + int(
                    max_steps % num_update_steps_per_epoch > 0
                )
                # May be slightly incorrect if the last batch in the training dataloader has a smaller size but it's
                # the best we can do.
                num_train_samples = max_steps * total_train_batch_size
            else:
                num_train_epochs = math.ceil(args.num_train_epochs)
                num_train_samples = self.num_examples(dataloader) * args.num_train_epochs
        elif args.max_steps > 0:  # Rely on max_steps when dataloader does not have a working size
            # Setting a very large number of epochs so we go as many times as necessary over the iterator.
            num_train_epochs = sys.maxsize
            num_update_steps_per_epoch = max_steps
            num_examples = total_train_batch_size * args.max_steps
            num_train_samples = args.max_steps * total_train_batch_size
        else:
            raise ValueError(
                "args.max_steps must be set to a positive value if dataloader does not have a length, was"
                f" {args.max_steps}"
            )
        return (
            num_train_epochs,
            num_update_steps_per_epoch,
            num_examples,
            num_train_samples,
            epoch_based,
            len_dataloader,
            max_steps,
        )<|MERGE_RESOLUTION|>--- conflicted
+++ resolved
@@ -764,16 +764,7 @@
             if args.mixed_precision_config["backend"] == "cpu_amp":
                 self.use_cpu_amp = True
                 self.amp_dtype = torch.bfloat16
-<<<<<<< HEAD
-            elif args.mixed_precision_config["backend"] == "apex":
-                if not is_apex_available():
-                    raise ImportError(
-                        "Using FP16 with APEX but APEX is not installed, please refer to"
-                        " https://www.github.com/nvidia/apex."
-                    )
-=======
             elif args.half_precision_backend == "apex":
->>>>>>> bda75b40
                 self.use_apex = True
 
         # Label smoothing
@@ -1958,32 +1949,6 @@
 
         return model
 
-<<<<<<< HEAD
-    def ipex_optimize_model(self, model, training=False, dtype=torch.float32):
-        if not is_ipex_available():
-            raise ImportError(
-                "Using IPEX but IPEX is not installed or IPEX's version does not match current PyTorch, please refer"
-                " to https://github.com/intel/intel-extension-for-pytorch."
-            )
-
-        import intel_extension_for_pytorch as ipex
-
-        if not training:
-            model.eval()
-            dtype = torch.bfloat16 if not self.is_in_train and self.args.mixed_precision_config["full_eval"] else dtype
-            # conv_bn_folding is disabled as it fails in symbolic tracing, resulting in ipex warnings
-            model = ipex.optimize(model, dtype=dtype, level="O1", conv_bn_folding=False, inplace=not self.is_in_train)
-        else:
-            if not model.training:
-                model.train()
-            model, self.optimizer = ipex.optimize(
-                model, dtype=dtype, optimizer=self.optimizer, inplace=True, level="O1"
-            )
-
-        return model
-
-=======
->>>>>>> bda75b40
     def compare_trainer_and_checkpoint_args(self, training_args, trainer_state):
         attributes_map = {
             "logging_steps": "logging_steps",
@@ -2025,15 +1990,10 @@
 
         # Mixed precision training with apex
         if self.use_apex and training:
-<<<<<<< HEAD
+            from apex import amp
             model, self.optimizer = amp.initialize(
                 model, self.optimizer, opt_level=self.args.mixed_precision_config["fp16_opt_level"]
             )
-=======
-            from apex import amp
-
-            model, self.optimizer = amp.initialize(model, self.optimizer, opt_level=self.args.fp16_opt_level)
->>>>>>> bda75b40
 
         # Multi-gpu training (should be after apex fp16 initialization) / 8bit models does not support DDP
         if self.args.n_gpu > 1 and not getattr(model, "is_loaded_in_8bit", False):
