--- conflicted
+++ resolved
@@ -2345,7 +2345,6 @@
         return model
 
     @classmethod
-<<<<<<< HEAD
     def _check_attn_implementation(cls, attn_implementation: Union[str, dict]) -> Union[str, dict]:
         """
         Checks that the requested attention implementation exists and tries to get the kernel from hub
@@ -2441,8 +2440,6 @@
         self.config._attn_implementation_autoset = True
 
     @classmethod
-=======
->>>>>>> 541bed22
     def _set_default_torch_dtype(cls, dtype: torch.dtype) -> torch.dtype:
         """
         Change the default dtype and return the previous one. This is needed when wanting to instantiate the model
