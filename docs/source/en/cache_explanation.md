<!--Copyright 2024 The HuggingFace Team. All rights reserved.

Licensed under the Apache License, Version 2.0 (the "License"); you may not use this file except in compliance with
the License. You may obtain a copy of the License at

http://www.apache.org/licenses/LICENSE-2.0

Unless required by applicable law or agreed to in writing, software distributed under the License is distributed on
an "AS IS" BASIS, WITHOUT WARRANTIES OR CONDITIONS OF ANY KIND, either express or implied. See the License for the
specific language governing permissions and limitations under the License.

⚠️ Note that this file is in Markdown but contains specific syntax for our doc-builder (similar to MDX) that may not be
rendered properly in your Markdown viewer.

-->

# Caching
Imagine you're having a conversation with someone, and instead of remembering what they previously said, they have to start from scratch every time you respond. This would be slow and inefficient, right?

You can extend this analogy to transformer models. Autoregressive model generation can be slow because it makes a prediction one token at a time. Each new prediction is dependent on all the previous context.

To predict the 1000th token, the model requires information from the previous 999 tokens. The information is represented as matrix multiplications across the token representations.

To predict the 1001th token, you need the same information from the previous 999 tokens in addition to any information from the 1000th token. This is a lot of matrix multiplications a model has to compute over and over for each token!

A key-value (KV) cache eliminates this inefficiency by storing kv pairs derived from the attention layers of previously processed tokens. The stored kv pairs are retrieved from the cache and reused for subsequent tokens, avoiding the need to recompute.

> [!WARNING]
> Caching should only be used for **inference**. It may cause unexpected errors if it's enabled during training.

To better understand how and why caching works, let's take a closer look at the structure of the attention matrices.

## Attention matrices

The **scaled dot-product attention** is calculated as shown below for a batch of size `b`, number of attention heads `h`, sequence length so far `T`, and dimension per attention head `d_head`.

$$
\text{Attention}(Q, K, V) = \text{softmax}\left( \frac{Q K^\top}{\sqrt{d_{\text{head}}}} \times \text{mask} \right) V
$$

The query (`Q`), key (`K`), and value (`V`) matrices are projections from the input embeddings of shape `(b, h, T, d_head)`.

For causal attention, the mask prevents the model from attending to future tokens. Once a token is processed, its representation never changes with respect to future tokens, which means \\( K_{\text{past}} \\) and \\( V_{\text{past}} \\) can be cached and reused to compute the last token's representation.

$$
\text{Attention}(q_t, [\underbrace{k_1, k_2, \dots, k_{t-1}}_{\text{cached}}, k_{t}], [\underbrace{v_1, v_2, \dots, v_{t-1}}_{\text{cached}}, v_{t}])
$$

At inference time, you only need the last token's query to compute the representation \\( x_t \\) that predicts the next token \\( t+1 \\). At each step, the new key and value vectors are **stored** in the cache and **appended** to the past keys and values.

$$
K_{\text{cache}} \leftarrow \text{concat}(K_{\text{past}}, k_t), \quad V_{\text{cache}} \leftarrow \text{concat}(V_{\text{past}}, v_t)
$$

Attention is calculated independently in each layer of the model, and caching is done on a per-layer basis.

Refer to the table below to compare how caching improves efficiency.

| without caching | with caching |
|---|---|
| for each step, recompute all previous `K` and `V`  | for each step, only compute current `K` and `V` 
| attention cost per step is **quadratic** with sequence length | attention cost per step is **linear** with sequence length (memory grows linearly, but compute/token remains low) |



## Cache class

A basic KV cache interface takes a key and value tensor for the current token and returns the updated `K` and `V` tensors. This is internally managed by a model's `forward` method.

```py
new_K, new_V = cache.update(k_t, v_t, layer_idx)
attn_output = attn_layer_idx_fn(q_t, new_K, new_V)
```

When you use Transformers' [`Cache`] class, the self-attention module performs several critical steps to integrate past and present information.

1. The attention module concatenates current kv pairs with past kv pairs stored in the cache. This creates attentions weights with the shape `(new_tokens_length, past_kv_length + new_tokens_length)`. The current and past kv pairs are essentially combined to compute the attention scores, ensuring a model is aware of previous context and the current input.

2. When the `forward` method is called iteratively, it's crucial that the attention mask shape matches the combined length of the past and current kv pairs. The attention mask should have the shape `(batch_size, past_kv_length + new_tokens_length)`. This is typically handled internally in [`~GenerationMixin.generate`], but if you want to implement your own generation loop with [`Cache`], keep this in mind! The attention mask should hold the past and current token values.

3. It is also important to be aware of the `cache_position`. This is important if you want to reuse a prefilled [`Cache`] with the `forward` method because you have to pass a valid `cache_position` value. This indicates the input positions in a sequence. `cache_position` is unaffected by padding, and it always adds one more position for each token. For example, if a kv cache contains 10 tokens - regardless of pad tokens - the cache position for the next token should be `torch.tensor([10])`.

## Cache storage implementation

Caches are structured as a list of layers, where each layer contains a key and value cache. The key and value caches are tensors with the shape `[batch_size, num_heads, seq_len, head_dim]`.

Layers can be of different types (e.g. `DynamicLayer`, `StaticLayer`, `SlidingWindowLayer`), which mostly changes how sequence length is handled and how the cache is updated.

The simplest is a `DynamicLayer` that grows as more tokens are processed. The sequence length dimension (`seq_len`) increases with each new token:

```py
cache.key_cache[idx] = torch.cat([cache.key_cache[idx], key_states], dim=-2)
cache.value_cache[idx] = torch.cat([cache.value_cache[idx], value_states], dim=-2)
```

<<<<<<< HEAD
Other layers like `StaticLayer` and `SlidingWindowLayer` have a fixed sequence length that is set when the cache is created. This makes them compatible with `torch.compile`. In the case of `SlidingWindowLayer`, existing tokens are shifted out of the cache when a new token is added.
=======
2. The cache grows dynamically as more tokens are processed. The sequence length dimension (`seq_len`) increases with each new token.
>>>>>>> 520b9dcb

The example below demonstrates how to create a generation loop with [`DynamicCache`]. As discussed, the attention mask is a concatenation of past and current token values and `1` is added to the cache position for the next token.

```py
import torch
from transformers import AutoTokenizer, AutoModelForCausalLM, DynamicCache

model_id = "meta-llama/Llama-2-7b-chat-hf"
model = AutoModelForCausalLM.from_pretrained(model_id, torch_dtype=torch.bfloat16, device_map="cuda:0")
tokenizer = AutoTokenizer.from_pretrained(model_id)

past_key_values = DynamicCache()
messages = [{"role": "user", "content": "Hello, what's your name."}]
inputs = tokenizer.apply_chat_template(messages, add_generation_prompt=True, return_tensors="pt", return_dict=True).to("cuda:0")

generated_ids = inputs.input_ids
cache_position = torch.arange(inputs.input_ids.shape[1], dtype=torch.int64, device="cuda:0")
max_new_tokens = 10

for _ in range(max_new_tokens):
    outputs = model(**inputs, cache_position=cache_position, past_key_values=past_key_values, use_cache=True)
    # Greedily sample one next token
    next_token_ids = outputs.logits[:, -1:].argmax(-1)
    generated_ids = torch.cat([generated_ids, next_token_ids], dim=-1)
    # Prepare inputs for the next generation step by leaving unprocessed tokens, in our case we have only one new token
    # and expanding attn mask for the new token, as explained above
    attention_mask = inputs["attention_mask"]
    attention_mask = torch.cat([attention_mask, attention_mask.new_ones((attention_mask.shape[0], 1))], dim=-1)
    inputs = {"input_ids": next_token_ids, "attention_mask": attention_mask}
    cache_position = cache_position[-1:] + 1 # add one more position for the next token

print(tokenizer.batch_decode(generated_ids, skip_special_tokens=True)[0])
"[INST] Hello, what's your name. [/INST]  Hello! My name is LLaMA,"
```
## Legacy cache format

Before the [`Cache`] class, the cache used to be stored as a tuple of tuples of tensors. This format is dynamic because it grows as text is generated, similar to [`DynamicCache`].

The legacy format is essentially the same data structure but organized differently.
- It's a tuple of tuples, where each inner tuple contains the key and value tensors for a layer.
- The tensors have the same shape `[batch_size, num_heads, seq_len, head_dim]`.
- The format is less flexible and doesn't support features like quantization or offloading.

If your project depends on this legacy format, you can convert between [`DynamicCache`] and a tuple of tuples as shown below with the [`~Cache.from_legacy_cache`] and [`Cache.to_legacy_cache`] functions. This is helpful if you have custom logic for manipulating a cache in a specific format.

```py
import torch
from transformers import AutoTokenizer, AutoModelForCausalLM, DynamicCache

tokenizer = AutoTokenizer.from_pretrained("meta-llama/Llama-2-7b-chat-hf")
model = AutoModelForCausalLM.from_pretrained("meta-llama/Llama-2-7b-chat-hf", torch_dtype=torch.float16, device_map="auto")
inputs = tokenizer("Hello, my name is", return_tensors="pt").to(model.device)

# `return_dict_in_generate=True` is required to return the cache and `return_legacy_cache` forces the returned cache
# in the legacy format
generation_outputs = model.generate(**inputs, return_dict_in_generate=True, return_legacy_cache=True, max_new_tokens=5)

cache = DynamicCache.from_legacy_cache(generation_outputs.past_key_values)
legacy_format_cache = cache.to_legacy_cache()
```<|MERGE_RESOLUTION|>--- conflicted
+++ resolved
@@ -93,11 +93,7 @@
 cache.value_cache[idx] = torch.cat([cache.value_cache[idx], value_states], dim=-2)
 ```
 
-<<<<<<< HEAD
-Other layers like `StaticLayer` and `SlidingWindowLayer` have a fixed sequence length that is set when the cache is created. This makes them compatible with `torch.compile`. In the case of `SlidingWindowLayer`, existing tokens are shifted out of the cache when a new token is added.
-=======
-2. The cache grows dynamically as more tokens are processed. The sequence length dimension (`seq_len`) increases with each new token.
->>>>>>> 520b9dcb
+Other layer types like `StaticLayer` and `SlidingWindowLayer` have a fixed sequence length that is set when the cache is created. This makes them compatible with `torch.compile`. In the case of `SlidingWindowLayer`, existing tokens are shifted out of the cache when a new token is added.
 
 The example below demonstrates how to create a generation loop with [`DynamicCache`]. As discussed, the attention mask is a concatenation of past and current token values and `1` is added to the cache position for the next token.
 
